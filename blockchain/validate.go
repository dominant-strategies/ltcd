--- conflicted
+++ resolved
@@ -227,7 +227,7 @@
 	// output must not be negative or more than the max allowed per
 	// transaction.  Also, the total of all outputs must abide by the same
 	// restrictions.  All amounts in a transaction are in a unit value known
-	// as a satoshi.  One bitcoin is a quantity of satoshi as defined by the
+	// as a satoshi.  One litecoin is a quantity of satoshi as defined by the
 	// SatoshiPerBitcoin constant.
 	var totalSatoshi int64
 	for _, txOut := range msgTx.TxOut {
@@ -245,7 +245,7 @@
 		}
 
 		// Two's complement int64 overflow guarantees that any overflow
-		// is detected and reported.  This is impossible for Bitcoin, but
+		// is detected and reported.  This is impossible for Litecoin, but
 		// perhaps possible if an alt increases the total money supply.
 		totalSatoshi += satoshi
 		if totalSatoshi < 0 {
@@ -526,7 +526,7 @@
 	// Build merkle tree and ensure the calculated merkle root matches the
 	// entry in the block header.  This also has the effect of caching all
 	// of the transaction hashes in the block to speed up future hash
-	// checks.  Bitcoind builds the tree here and checks the merkle root
+	// checks.  Litecoind builds the tree here and checks the merkle root
 	// after the following checks, but there is no reason not to check the
 	// merkle root matches here.
 	calcMerkleRoot := CalcMerkleRoot(block.Transactions(), false)
@@ -640,12 +640,9 @@
 // The flags modify the behavior of this function as follows:
 //   - BFFastAdd: All checks except those involving comparing the header against
 //     the checkpoints are not performed.
-<<<<<<< HEAD
-=======
 //
 // The skipCheckpoint boolean is used so that libraries can skip the checkpoint
 // sanity checks.
->>>>>>> 80f5a0ff
 //
 // This function MUST be called with the chain state lock held (for writes).
 // NOTE: Ignore the above lock requirement if this function is not passed a
@@ -884,7 +881,7 @@
 // requirements are met, detecting double spends, validating all values and fees
 // are in the legal range and the total output amount doesn't exceed the input
 // amount, and verifying the signatures to prove the spender was the owner of
-// the bitcoins and therefore allowed to spend them.  As it checks the inputs,
+// the litecoins and therefore allowed to spend them.  As it checks the inputs,
 // it also calculates the total fees for the transaction and returns that value.
 //
 // NOTE: The transaction MUST have already been sanity checked with the
@@ -928,7 +925,7 @@
 		// output values of the input transactions must not be negative
 		// or more than the max allowed per transaction.  All amounts in
 		// a transaction are in a unit value known as a satoshi.  One
-		// bitcoin is a quantity of satoshi as defined by the
+		// litecoin is a quantity of satoshi as defined by the
 		// SatoshiPerBitcoin constant.
 		originTxSatoshi := utxo.Amount()
 		if originTxSatoshi < 0 {
@@ -975,7 +972,7 @@
 		return 0, ruleError(ErrSpendTooHigh, str)
 	}
 
-	// NOTE: bitcoind checks if the transaction fees are < 0 here, but that
+	// NOTE: litecoind checks if the transaction fees are < 0 here, but that
 	// is an impossible condition because of the check above that ensures
 	// the inputs are >= the outputs.
 	txFeeInSatoshi := totalSatoshiIn - totalSatoshiOut
