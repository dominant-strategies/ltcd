// Copyright (c) 2014-2017 The btcsuite developers
// Copyright (c) 2015-2017 The Decred developers
// Use of this source code is governed by an ISC
// license that can be found in the LICENSE file.

package rpcclient

import (
	"bytes"
	"encoding/hex"
	"encoding/json"
	"errors"
	"fmt"
	"time"

<<<<<<< HEAD
	"github.com/ltcsuite/ltcd/btcjson"
	"github.com/ltcsuite/ltcd/chaincfg/chainhash"
	"github.com/ltcsuite/ltcd/ltcutil"
	"github.com/ltcsuite/ltcd/wire"
=======
	"github.com/btcsuite/btcd/btcjson"
	"github.com/btcsuite/btcd/btcutil"
	"github.com/btcsuite/btcd/chaincfg/chainhash"
	"github.com/btcsuite/btcd/wire"
>>>>>>> 80f5a0ff
)

var (
	// ErrWebsocketsRequired is an error to describe the condition where the
	// caller is trying to use a websocket-only feature, such as requesting
	// notifications or other websocket requests when the client is
	// configured to run in HTTP POST mode.
	ErrWebsocketsRequired = errors.New("a websocket connection is required " +
		"to use this feature")
)

// notificationState is used to track the current state of successfully
// registered notification so the state can be automatically re-established on
// reconnect.
type notificationState struct {
	notifyBlocks       bool
	notifyNewTx        bool
	notifyNewTxVerbose bool
	notifyReceived     map[string]struct{}
	notifySpent        map[btcjson.OutPoint]struct{}
}

// Copy returns a deep copy of the receiver.
func (s *notificationState) Copy() *notificationState {
	var stateCopy notificationState
	stateCopy.notifyBlocks = s.notifyBlocks
	stateCopy.notifyNewTx = s.notifyNewTx
	stateCopy.notifyNewTxVerbose = s.notifyNewTxVerbose
	stateCopy.notifyReceived = make(map[string]struct{})
	for addr := range s.notifyReceived {
		stateCopy.notifyReceived[addr] = struct{}{}
	}
	stateCopy.notifySpent = make(map[btcjson.OutPoint]struct{})
	for op := range s.notifySpent {
		stateCopy.notifySpent[op] = struct{}{}
	}

	return &stateCopy
}

// newNotificationState returns a new notification state ready to be populated.
func newNotificationState() *notificationState {
	return &notificationState{
		notifyReceived: make(map[string]struct{}),
		notifySpent:    make(map[btcjson.OutPoint]struct{}),
	}
}

// newNilFutureResult returns a new future result channel that already has the
// result waiting on the channel with the reply set to nil.  This is useful
// to ignore things such as notifications when the caller didn't specify any
// notification handlers.
func newNilFutureResult() chan *Response {
	responseChan := make(chan *Response, 1)
	responseChan <- &Response{result: nil, err: nil}
	return responseChan
}

// NotificationHandlers defines callback function pointers to invoke with
// notifications.  Since all of the functions are nil by default, all
// notifications are effectively ignored until their handlers are set to a
// concrete callback.
//
// NOTE: Unless otherwise documented, these handlers must NOT directly call any
// blocking calls on the client instance since the input reader goroutine blocks
// until the callback has completed.  Doing so will result in a deadlock
// situation.
type NotificationHandlers struct {
	// OnClientConnected is invoked when the client connects or reconnects
	// to the RPC server.  This callback is run async with the rest of the
	// notification handlers, and is safe for blocking client requests.
	OnClientConnected func()

	// OnBlockConnected is invoked when a block is connected to the longest
	// (best) chain.  It will only be invoked if a preceding call to
	// NotifyBlocks has been made to register for the notification and the
	// function is non-nil.
	//
	// Deprecated: Use OnFilteredBlockConnected instead.
	OnBlockConnected func(hash *chainhash.Hash, height int32, t time.Time)

	// OnFilteredBlockConnected is invoked when a block is connected to the
	// longest (best) chain.  It will only be invoked if a preceding call to
	// NotifyBlocks has been made to register for the notification and the
	// function is non-nil.  Its parameters differ from OnBlockConnected: it
	// receives the block's height, header, and relevant transactions.
	OnFilteredBlockConnected func(height int32, header *wire.BlockHeader,
		txs []*ltcutil.Tx)

	// OnBlockDisconnected is invoked when a block is disconnected from the
	// longest (best) chain.  It will only be invoked if a preceding call to
	// NotifyBlocks has been made to register for the notification and the
	// function is non-nil.
	//
	// Deprecated: Use OnFilteredBlockDisconnected instead.
	OnBlockDisconnected func(hash *chainhash.Hash, height int32, t time.Time)

	// OnFilteredBlockDisconnected is invoked when a block is disconnected
	// from the longest (best) chain.  It will only be invoked if a
	// preceding NotifyBlocks has been made to register for the notification
	// and the call to function is non-nil.  Its parameters differ from
	// OnBlockDisconnected: it receives the block's height and header.
	OnFilteredBlockDisconnected func(height int32, header *wire.BlockHeader)

	// OnRecvTx is invoked when a transaction that receives funds to a
	// registered address is received into the memory pool and also
	// connected to the longest (best) chain.  It will only be invoked if a
	// preceding call to NotifyReceived, Rescan, or RescanEndHeight has been
	// made to register for the notification and the function is non-nil.
	//
	// Deprecated: Use OnRelevantTxAccepted instead.
	OnRecvTx func(transaction *ltcutil.Tx, details *btcjson.BlockDetails)

	// OnRedeemingTx is invoked when a transaction that spends a registered
	// outpoint is received into the memory pool and also connected to the
	// longest (best) chain.  It will only be invoked if a preceding call to
	// NotifySpent, Rescan, or RescanEndHeight has been made to register for
	// the notification and the function is non-nil.
	//
	// NOTE: The NotifyReceived will automatically register notifications
	// for the outpoints that are now "owned" as a result of receiving
	// funds to the registered addresses.  This means it is possible for
	// this to invoked indirectly as the result of a NotifyReceived call.
	//
	// Deprecated: Use OnRelevantTxAccepted instead.
	OnRedeemingTx func(transaction *ltcutil.Tx, details *btcjson.BlockDetails)

	// OnRelevantTxAccepted is invoked when an unmined transaction passes
	// the client's transaction filter.
	//
	// NOTE: This is a btcsuite extension ported from
	// github.com/decred/dcrrpcclient.
	OnRelevantTxAccepted func(transaction []byte)

	// OnRescanFinished is invoked after a rescan finishes due to a previous
	// call to Rescan or RescanEndHeight.  Finished rescans should be
	// signaled on this notification, rather than relying on the return
	// result of a rescan request, due to how ltcd may send various rescan
	// notifications after the rescan request has already returned.
	//
	// Deprecated: Not used with RescanBlocks.
	OnRescanFinished func(hash *chainhash.Hash, height int32, blkTime time.Time)

	// OnRescanProgress is invoked periodically when a rescan is underway.
	// It will only be invoked if a preceding call to Rescan or
	// RescanEndHeight has been made and the function is non-nil.
	//
	// Deprecated: Not used with RescanBlocks.
	OnRescanProgress func(hash *chainhash.Hash, height int32, blkTime time.Time)

	// OnTxAccepted is invoked when a transaction is accepted into the
	// memory pool.  It will only be invoked if a preceding call to
	// NotifyNewTransactions with the verbose flag set to false has been
	// made to register for the notification and the function is non-nil.
	OnTxAccepted func(hash *chainhash.Hash, amount ltcutil.Amount)

	// OnTxAccepted is invoked when a transaction is accepted into the
	// memory pool.  It will only be invoked if a preceding call to
	// NotifyNewTransactions with the verbose flag set to true has been
	// made to register for the notification and the function is non-nil.
	OnTxAcceptedVerbose func(txDetails *btcjson.TxRawResult)

	// OnBtcdConnected is invoked when a wallet connects or disconnects from
	// ltcd.
	//
	// This will only be available when client is connected to a wallet
	// server such as btcwallet.
	OnBtcdConnected func(connected bool)

	// OnAccountBalance is invoked with account balance updates.
	//
	// This will only be available when speaking to a wallet server
	// such as btcwallet.
	OnAccountBalance func(account string, balance ltcutil.Amount, confirmed bool)

	// OnWalletLockState is invoked when a wallet is locked or unlocked.
	//
	// This will only be available when client is connected to a wallet
	// server such as btcwallet.
	OnWalletLockState func(locked bool)

	// OnUnknownNotification is invoked when an unrecognized notification
	// is received.  This typically means the notification handling code
	// for this package needs to be updated for a new notification type or
	// the caller is using a custom notification this package does not know
	// about.
	OnUnknownNotification func(method string, params []json.RawMessage)
}

// handleNotification examines the passed notification type, performs
// conversions to get the raw notification types into higher level types and
// delivers the notification to the appropriate On<X> handler registered with
// the client.
func (c *Client) handleNotification(ntfn *rawNotification) {
	// Ignore the notification if the client is not interested in any
	// notifications.
	if c.ntfnHandlers == nil {
		return
	}

	switch ntfn.Method {
	// OnBlockConnected
	case btcjson.BlockConnectedNtfnMethod:
		// Ignore the notification if the client is not interested in
		// it.
		if c.ntfnHandlers.OnBlockConnected == nil {
			return
		}

		blockHash, blockHeight, blockTime, err := parseChainNtfnParams(ntfn.Params)
		if err != nil {
			log.Warnf("Received invalid block connected "+
				"notification: %v", err)
			return
		}

		c.ntfnHandlers.OnBlockConnected(blockHash, blockHeight, blockTime)

	// OnFilteredBlockConnected
	case btcjson.FilteredBlockConnectedNtfnMethod:
		// Ignore the notification if the client is not interested in
		// it.
		if c.ntfnHandlers.OnFilteredBlockConnected == nil {
			return
		}

		blockHeight, blockHeader, transactions, err :=
			parseFilteredBlockConnectedParams(ntfn.Params)
		if err != nil {
			log.Warnf("Received invalid filtered block "+
				"connected notification: %v", err)
			return
		}

		c.ntfnHandlers.OnFilteredBlockConnected(blockHeight,
			blockHeader, transactions)

	// OnBlockDisconnected
	case btcjson.BlockDisconnectedNtfnMethod:
		// Ignore the notification if the client is not interested in
		// it.
		if c.ntfnHandlers.OnBlockDisconnected == nil {
			return
		}

		blockHash, blockHeight, blockTime, err := parseChainNtfnParams(ntfn.Params)
		if err != nil {
			log.Warnf("Received invalid block connected "+
				"notification: %v", err)
			return
		}

		c.ntfnHandlers.OnBlockDisconnected(blockHash, blockHeight, blockTime)

	// OnFilteredBlockDisconnected
	case btcjson.FilteredBlockDisconnectedNtfnMethod:
		// Ignore the notification if the client is not interested in
		// it.
		if c.ntfnHandlers.OnFilteredBlockDisconnected == nil {
			return
		}

		blockHeight, blockHeader, err :=
			parseFilteredBlockDisconnectedParams(ntfn.Params)
		if err != nil {
			log.Warnf("Received invalid filtered block "+
				"disconnected notification: %v", err)
			return
		}

		c.ntfnHandlers.OnFilteredBlockDisconnected(blockHeight,
			blockHeader)

	// OnRecvTx
	case btcjson.RecvTxNtfnMethod:
		// Ignore the notification if the client is not interested in
		// it.
		if c.ntfnHandlers.OnRecvTx == nil {
			return
		}

		tx, block, err := parseChainTxNtfnParams(ntfn.Params)
		if err != nil {
			log.Warnf("Received invalid recvtx notification: %v",
				err)
			return
		}

		c.ntfnHandlers.OnRecvTx(tx, block)

	// OnRedeemingTx
	case btcjson.RedeemingTxNtfnMethod:
		// Ignore the notification if the client is not interested in
		// it.
		if c.ntfnHandlers.OnRedeemingTx == nil {
			return
		}

		tx, block, err := parseChainTxNtfnParams(ntfn.Params)
		if err != nil {
			log.Warnf("Received invalid redeemingtx "+
				"notification: %v", err)
			return
		}

		c.ntfnHandlers.OnRedeemingTx(tx, block)

	// OnRelevantTxAccepted
	case btcjson.RelevantTxAcceptedNtfnMethod:
		// Ignore the notification if the client is not interested in
		// it.
		if c.ntfnHandlers.OnRelevantTxAccepted == nil {
			return
		}

		transaction, err := parseRelevantTxAcceptedParams(ntfn.Params)
		if err != nil {
			log.Warnf("Received invalid relevanttxaccepted "+
				"notification: %v", err)
			return
		}

		c.ntfnHandlers.OnRelevantTxAccepted(transaction)

	// OnRescanFinished
	case btcjson.RescanFinishedNtfnMethod:
		// Ignore the notification if the client is not interested in
		// it.
		if c.ntfnHandlers.OnRescanFinished == nil {
			return
		}

		hash, height, blkTime, err := parseRescanProgressParams(ntfn.Params)
		if err != nil {
			log.Warnf("Received invalid rescanfinished "+
				"notification: %v", err)
			return
		}

		c.ntfnHandlers.OnRescanFinished(hash, height, blkTime)

	// OnRescanProgress
	case btcjson.RescanProgressNtfnMethod:
		// Ignore the notification if the client is not interested in
		// it.
		if c.ntfnHandlers.OnRescanProgress == nil {
			return
		}

		hash, height, blkTime, err := parseRescanProgressParams(ntfn.Params)
		if err != nil {
			log.Warnf("Received invalid rescanprogress "+
				"notification: %v", err)
			return
		}

		c.ntfnHandlers.OnRescanProgress(hash, height, blkTime)

	// OnTxAccepted
	case btcjson.TxAcceptedNtfnMethod:
		// Ignore the notification if the client is not interested in
		// it.
		if c.ntfnHandlers.OnTxAccepted == nil {
			return
		}

		hash, amt, err := parseTxAcceptedNtfnParams(ntfn.Params)
		if err != nil {
			log.Warnf("Received invalid tx accepted "+
				"notification: %v", err)
			return
		}

		c.ntfnHandlers.OnTxAccepted(hash, amt)

	// OnTxAcceptedVerbose
	case btcjson.TxAcceptedVerboseNtfnMethod:
		// Ignore the notification if the client is not interested in
		// it.
		if c.ntfnHandlers.OnTxAcceptedVerbose == nil {
			return
		}

		rawTx, err := parseTxAcceptedVerboseNtfnParams(ntfn.Params)
		if err != nil {
			log.Warnf("Received invalid tx accepted verbose "+
				"notification: %v", err)
			return
		}

		c.ntfnHandlers.OnTxAcceptedVerbose(rawTx)

	// OnBtcdConnected
	case btcjson.BtcdConnectedNtfnMethod:
		// Ignore the notification if the client is not interested in
		// it.
		if c.ntfnHandlers.OnBtcdConnected == nil {
			return
		}

		connected, err := parseBtcdConnectedNtfnParams(ntfn.Params)
		if err != nil {
			log.Warnf("Received invalid ltcd connected "+
				"notification: %v", err)
			return
		}

		c.ntfnHandlers.OnBtcdConnected(connected)

	// OnAccountBalance
	case btcjson.AccountBalanceNtfnMethod:
		// Ignore the notification if the client is not interested in
		// it.
		if c.ntfnHandlers.OnAccountBalance == nil {
			return
		}

		account, bal, conf, err := parseAccountBalanceNtfnParams(ntfn.Params)
		if err != nil {
			log.Warnf("Received invalid account balance "+
				"notification: %v", err)
			return
		}

		c.ntfnHandlers.OnAccountBalance(account, bal, conf)

	// OnWalletLockState
	case btcjson.WalletLockStateNtfnMethod:
		// Ignore the notification if the client is not interested in
		// it.
		if c.ntfnHandlers.OnWalletLockState == nil {
			return
		}

		// The account name is not notified, so the return value is
		// discarded.
		_, locked, err := parseWalletLockStateNtfnParams(ntfn.Params)
		if err != nil {
			log.Warnf("Received invalid wallet lock state "+
				"notification: %v", err)
			return
		}

		c.ntfnHandlers.OnWalletLockState(locked)

	// OnUnknownNotification
	default:
		if c.ntfnHandlers.OnUnknownNotification == nil {
			return
		}

		c.ntfnHandlers.OnUnknownNotification(ntfn.Method, ntfn.Params)
	}
}

// wrongNumParams is an error type describing an unparseable JSON-RPC
// notificiation due to an incorrect number of parameters for the
// expected notification type.  The value is the number of parameters
// of the invalid notification.
type wrongNumParams int

// Error satisifies the builtin error interface.
func (e wrongNumParams) Error() string {
	return fmt.Sprintf("wrong number of parameters (%d)", e)
}

// parseChainNtfnParams parses out the block hash and height from the parameters
// of blockconnected and blockdisconnected notifications.
func parseChainNtfnParams(params []json.RawMessage) (*chainhash.Hash,
	int32, time.Time, error) {

	if len(params) != 3 {
		return nil, 0, time.Time{}, wrongNumParams(len(params))
	}

	// Unmarshal first parameter as a string.
	var blockHashStr string
	err := json.Unmarshal(params[0], &blockHashStr)
	if err != nil {
		return nil, 0, time.Time{}, err
	}

	// Unmarshal second parameter as an integer.
	var blockHeight int32
	err = json.Unmarshal(params[1], &blockHeight)
	if err != nil {
		return nil, 0, time.Time{}, err
	}

	// Unmarshal third parameter as unix time.
	var blockTimeUnix int64
	err = json.Unmarshal(params[2], &blockTimeUnix)
	if err != nil {
		return nil, 0, time.Time{}, err
	}

	// Create hash from block hash string.
	blockHash, err := chainhash.NewHashFromStr(blockHashStr)
	if err != nil {
		return nil, 0, time.Time{}, err
	}

	// Create time.Time from unix time.
	blockTime := time.Unix(blockTimeUnix, 0)

	return blockHash, blockHeight, blockTime, nil
}

// parseFilteredBlockConnectedParams parses out the parameters included in a
// filteredblockconnected notification.
//
// NOTE: This is a ltcd extension ported from github.com/decred/dcrrpcclient
// and requires a websocket connection.
func parseFilteredBlockConnectedParams(params []json.RawMessage) (int32,
	*wire.BlockHeader, []*ltcutil.Tx, error) {

	if len(params) < 3 {
		return 0, nil, nil, wrongNumParams(len(params))
	}

	// Unmarshal first parameter as an integer.
	var blockHeight int32
	err := json.Unmarshal(params[0], &blockHeight)
	if err != nil {
		return 0, nil, nil, err
	}

	// Unmarshal second parameter as a slice of bytes.
	blockHeaderBytes, err := parseHexParam(params[1])
	if err != nil {
		return 0, nil, nil, err
	}

	// Deserialize block header from slice of bytes.
	var blockHeader wire.BlockHeader
	err = blockHeader.Deserialize(bytes.NewReader(blockHeaderBytes))
	if err != nil {
		return 0, nil, nil, err
	}

	// Unmarshal third parameter as a slice of hex-encoded strings.
	var hexTransactions []string
	err = json.Unmarshal(params[2], &hexTransactions)
	if err != nil {
		return 0, nil, nil, err
	}

	// Create slice of transactions from slice of strings by hex-decoding.
	transactions := make([]*ltcutil.Tx, len(hexTransactions))
	for i, hexTx := range hexTransactions {
		transaction, err := hex.DecodeString(hexTx)
		if err != nil {
			return 0, nil, nil, err
		}

		transactions[i], err = ltcutil.NewTxFromBytes(transaction)
		if err != nil {
			return 0, nil, nil, err
		}
	}

	return blockHeight, &blockHeader, transactions, nil
}

// parseFilteredBlockDisconnectedParams parses out the parameters included in a
// filteredblockdisconnected notification.
//
// NOTE: This is a ltcd extension ported from github.com/decred/dcrrpcclient
// and requires a websocket connection.
func parseFilteredBlockDisconnectedParams(params []json.RawMessage) (int32,
	*wire.BlockHeader, error) {
	if len(params) < 2 {
		return 0, nil, wrongNumParams(len(params))
	}

	// Unmarshal first parameter as an integer.
	var blockHeight int32
	err := json.Unmarshal(params[0], &blockHeight)
	if err != nil {
		return 0, nil, err
	}

	// Unmarshal second parmeter as a slice of bytes.
	blockHeaderBytes, err := parseHexParam(params[1])
	if err != nil {
		return 0, nil, err
	}

	// Deserialize block header from slice of bytes.
	var blockHeader wire.BlockHeader
	err = blockHeader.Deserialize(bytes.NewReader(blockHeaderBytes))
	if err != nil {
		return 0, nil, err
	}

	return blockHeight, &blockHeader, nil
}

func parseHexParam(param json.RawMessage) ([]byte, error) {
	var s string
	err := json.Unmarshal(param, &s)
	if err != nil {
		return nil, err
	}
	return hex.DecodeString(s)
}

// parseRelevantTxAcceptedParams parses out the parameter included in a
// relevanttxaccepted notification.
func parseRelevantTxAcceptedParams(params []json.RawMessage) (transaction []byte, err error) {
	if len(params) < 1 {
		return nil, wrongNumParams(len(params))
	}

	return parseHexParam(params[0])
}

// parseChainTxNtfnParams parses out the transaction and optional details about
// the block it's mined in from the parameters of recvtx and redeemingtx
// notifications.
func parseChainTxNtfnParams(params []json.RawMessage) (*ltcutil.Tx,
	*btcjson.BlockDetails, error) {

	if len(params) == 0 || len(params) > 2 {
		return nil, nil, wrongNumParams(len(params))
	}

	// Unmarshal first parameter as a string.
	var txHex string
	err := json.Unmarshal(params[0], &txHex)
	if err != nil {
		return nil, nil, err
	}

	// If present, unmarshal second optional parameter as the block details
	// JSON object.
	var block *btcjson.BlockDetails
	if len(params) > 1 {
		err = json.Unmarshal(params[1], &block)
		if err != nil {
			return nil, nil, err
		}
	}

	// Hex decode and deserialize the transaction.
	serializedTx, err := hex.DecodeString(txHex)
	if err != nil {
		return nil, nil, err
	}
	var msgTx wire.MsgTx
	err = msgTx.Deserialize(bytes.NewReader(serializedTx))
	if err != nil {
		return nil, nil, err
	}

	// TODO: Change recvtx and redeemingtx callback signatures to use
	// nicer types for details about the block (block hash as a
	// chainhash.Hash, block time as a time.Time, etc.).
	return ltcutil.NewTx(&msgTx), block, nil
}

// parseRescanProgressParams parses out the height of the last rescanned block
// from the parameters of rescanfinished and rescanprogress notifications.
func parseRescanProgressParams(params []json.RawMessage) (*chainhash.Hash, int32, time.Time, error) {
	if len(params) != 3 {
		return nil, 0, time.Time{}, wrongNumParams(len(params))
	}

	// Unmarshal first parameter as an string.
	var hashStr string
	err := json.Unmarshal(params[0], &hashStr)
	if err != nil {
		return nil, 0, time.Time{}, err
	}

	// Unmarshal second parameter as an integer.
	var height int32
	err = json.Unmarshal(params[1], &height)
	if err != nil {
		return nil, 0, time.Time{}, err
	}

	// Unmarshal third parameter as an integer.
	var blkTime int64
	err = json.Unmarshal(params[2], &blkTime)
	if err != nil {
		return nil, 0, time.Time{}, err
	}

	// Decode string encoding of block hash.
	hash, err := chainhash.NewHashFromStr(hashStr)
	if err != nil {
		return nil, 0, time.Time{}, err
	}

	return hash, height, time.Unix(blkTime, 0), nil
}

// parseTxAcceptedNtfnParams parses out the transaction hash and total amount
// from the parameters of a txaccepted notification.
func parseTxAcceptedNtfnParams(params []json.RawMessage) (*chainhash.Hash,
	ltcutil.Amount, error) {

	if len(params) != 2 {
		return nil, 0, wrongNumParams(len(params))
	}

	// Unmarshal first parameter as a string.
	var txHashStr string
	err := json.Unmarshal(params[0], &txHashStr)
	if err != nil {
		return nil, 0, err
	}

	// Unmarshal second parameter as a floating point number.
	var famt float64
	err = json.Unmarshal(params[1], &famt)
	if err != nil {
		return nil, 0, err
	}

	// Bounds check amount.
	amt, err := ltcutil.NewAmount(famt)
	if err != nil {
		return nil, 0, err
	}

	// Decode string encoding of transaction sha.
	txHash, err := chainhash.NewHashFromStr(txHashStr)
	if err != nil {
		return nil, 0, err
	}

	return txHash, amt, nil
}

// parseTxAcceptedVerboseNtfnParams parses out details about a raw transaction
// from the parameters of a txacceptedverbose notification.
func parseTxAcceptedVerboseNtfnParams(params []json.RawMessage) (*btcjson.TxRawResult,
	error) {

	if len(params) != 1 {
		return nil, wrongNumParams(len(params))
	}

	// Unmarshal first parameter as a raw transaction result object.
	var rawTx btcjson.TxRawResult
	err := json.Unmarshal(params[0], &rawTx)
	if err != nil {
		return nil, err
	}

	// TODO: change txacceptedverbose notification callbacks to use nicer
	// types for all details about the transaction (i.e. decoding hashes
	// from their string encoding).
	return &rawTx, nil
}

// parseBtcdConnectedNtfnParams parses out the connection status of ltcd
// and btcwallet from the parameters of a ltcdconnected notification.
func parseBtcdConnectedNtfnParams(params []json.RawMessage) (bool, error) {
	if len(params) != 1 {
		return false, wrongNumParams(len(params))
	}

	// Unmarshal first parameter as a boolean.
	var connected bool
	err := json.Unmarshal(params[0], &connected)
	if err != nil {
		return false, err
	}

	return connected, nil
}

// parseAccountBalanceNtfnParams parses out the account name, total balance,
// and whether or not the balance is confirmed or unconfirmed from the
// parameters of an accountbalance notification.
func parseAccountBalanceNtfnParams(params []json.RawMessage) (account string,
	balance ltcutil.Amount, confirmed bool, err error) {

	if len(params) != 3 {
		return "", 0, false, wrongNumParams(len(params))
	}

	// Unmarshal first parameter as a string.
	err = json.Unmarshal(params[0], &account)
	if err != nil {
		return "", 0, false, err
	}

	// Unmarshal second parameter as a floating point number.
	var fbal float64
	err = json.Unmarshal(params[1], &fbal)
	if err != nil {
		return "", 0, false, err
	}

	// Unmarshal third parameter as a boolean.
	err = json.Unmarshal(params[2], &confirmed)
	if err != nil {
		return "", 0, false, err
	}

	// Bounds check amount.
	bal, err := ltcutil.NewAmount(fbal)
	if err != nil {
		return "", 0, false, err
	}

	return account, bal, confirmed, nil
}

// parseWalletLockStateNtfnParams parses out the account name and locked
// state of an account from the parameters of a walletlockstate notification.
func parseWalletLockStateNtfnParams(params []json.RawMessage) (account string,
	locked bool, err error) {

	if len(params) != 2 {
		return "", false, wrongNumParams(len(params))
	}

	// Unmarshal first parameter as a string.
	err = json.Unmarshal(params[0], &account)
	if err != nil {
		return "", false, err
	}

	// Unmarshal second parameter as a boolean.
	err = json.Unmarshal(params[1], &locked)
	if err != nil {
		return "", false, err
	}

	return account, locked, nil
}

// FutureNotifyBlocksResult is a future promise to deliver the result of a
// NotifyBlocksAsync RPC invocation (or an applicable error).
type FutureNotifyBlocksResult chan *Response

// Receive waits for the Response promised by the future and returns an error
// if the registration was not successful.
func (r FutureNotifyBlocksResult) Receive() error {
	_, err := ReceiveFuture(r)
	return err
}

// NotifyBlocksAsync returns an instance of a type that can be used to get the
// result of the RPC at some future time by invoking the Receive function on
// the returned instance.
//
// See NotifyBlocks for the blocking version and more details.
//
// NOTE: This is a ltcd extension and requires a websocket connection.
func (c *Client) NotifyBlocksAsync() FutureNotifyBlocksResult {
	// Not supported in HTTP POST mode.
	if c.config.HTTPPostMode {
		return newFutureError(ErrWebsocketsRequired)
	}

	// Ignore the notification if the client is not interested in
	// notifications.
	if c.ntfnHandlers == nil {
		return newNilFutureResult()
	}

	cmd := btcjson.NewNotifyBlocksCmd()
	return c.SendCmd(cmd)
}

// NotifyBlocks registers the client to receive notifications when blocks are
// connected and disconnected from the main chain.  The notifications are
// delivered to the notification handlers associated with the client.  Calling
// this function has no effect if there are no notification handlers and will
// result in an error if the client is configured to run in HTTP POST mode.
//
// The notifications delivered as a result of this call will be via one of
// OnBlockConnected or OnBlockDisconnected.
//
// NOTE: This is a ltcd extension and requires a websocket connection.
func (c *Client) NotifyBlocks() error {
	return c.NotifyBlocksAsync().Receive()
}

// FutureNotifySpentResult is a future promise to deliver the result of a
// NotifySpentAsync RPC invocation (or an applicable error).
//
// Deprecated: Use FutureLoadTxFilterResult instead.
type FutureNotifySpentResult chan *Response

// Receive waits for the Response promised by the future and returns an error
// if the registration was not successful.
func (r FutureNotifySpentResult) Receive() error {
	_, err := ReceiveFuture(r)
	return err
}

// notifySpentInternal is the same as notifySpentAsync except it accepts
// the converted outpoints as a parameter so the client can more efficiently
// recreate the previous notification state on reconnect.
func (c *Client) notifySpentInternal(outpoints []btcjson.OutPoint) FutureNotifySpentResult {
	// Not supported in HTTP POST mode.
	if c.config.HTTPPostMode {
		return newFutureError(ErrWebsocketsRequired)
	}

	// Ignore the notification if the client is not interested in
	// notifications.
	if c.ntfnHandlers == nil {
		return newNilFutureResult()
	}

	cmd := btcjson.NewNotifySpentCmd(outpoints)
	return c.SendCmd(cmd)
}

// newOutPointFromWire constructs the btcjson representation of a transaction
// outpoint from the wire type.
func newOutPointFromWire(op *wire.OutPoint) btcjson.OutPoint {
	return btcjson.OutPoint{
		Hash:  op.Hash.String(),
		Index: op.Index,
	}
}

// NotifySpentAsync returns an instance of a type that can be used to get the
// result of the RPC at some future time by invoking the Receive function on
// the returned instance.
//
// See NotifySpent for the blocking version and more details.
//
// NOTE: This is a ltcd extension and requires a websocket connection.
//
// Deprecated: Use LoadTxFilterAsync instead.
func (c *Client) NotifySpentAsync(outpoints []*wire.OutPoint) FutureNotifySpentResult {
	// Not supported in HTTP POST mode.
	if c.config.HTTPPostMode {
		return newFutureError(ErrWebsocketsRequired)
	}

	// Ignore the notification if the client is not interested in
	// notifications.
	if c.ntfnHandlers == nil {
		return newNilFutureResult()
	}

	ops := make([]btcjson.OutPoint, 0, len(outpoints))
	for _, outpoint := range outpoints {
		ops = append(ops, newOutPointFromWire(outpoint))
	}
	cmd := btcjson.NewNotifySpentCmd(ops)
	return c.SendCmd(cmd)
}

// NotifySpent registers the client to receive notifications when the passed
// transaction outputs are spent.  The notifications are delivered to the
// notification handlers associated with the client.  Calling this function has
// no effect if there are no notification handlers and will result in an error
// if the client is configured to run in HTTP POST mode.
//
// The notifications delivered as a result of this call will be via
// OnRedeemingTx.
//
// NOTE: This is a ltcd extension and requires a websocket connection.
//
// Deprecated: Use LoadTxFilter instead.
func (c *Client) NotifySpent(outpoints []*wire.OutPoint) error {
	return c.NotifySpentAsync(outpoints).Receive()
}

// FutureNotifyNewTransactionsResult is a future promise to deliver the result
// of a NotifyNewTransactionsAsync RPC invocation (or an applicable error).
type FutureNotifyNewTransactionsResult chan *Response

// Receive waits for the Response promised by the future and returns an error
// if the registration was not successful.
func (r FutureNotifyNewTransactionsResult) Receive() error {
	_, err := ReceiveFuture(r)
	return err
}

// NotifyNewTransactionsAsync returns an instance of a type that can be used to
// get the result of the RPC at some future time by invoking the Receive
// function on the returned instance.
//
// See NotifyNewTransactionsAsync for the blocking version and more details.
//
// NOTE: This is a ltcd extension and requires a websocket connection.
func (c *Client) NotifyNewTransactionsAsync(verbose bool) FutureNotifyNewTransactionsResult {
	// Not supported in HTTP POST mode.
	if c.config.HTTPPostMode {
		return newFutureError(ErrWebsocketsRequired)
	}

	// Ignore the notification if the client is not interested in
	// notifications.
	if c.ntfnHandlers == nil {
		return newNilFutureResult()
	}

	cmd := btcjson.NewNotifyNewTransactionsCmd(&verbose)
	return c.SendCmd(cmd)
}

// NotifyNewTransactions registers the client to receive notifications every
// time a new transaction is accepted to the memory pool.  The notifications are
// delivered to the notification handlers associated with the client.  Calling
// this function has no effect if there are no notification handlers and will
// result in an error if the client is configured to run in HTTP POST mode.
//
// The notifications delivered as a result of this call will be via one of
// OnTxAccepted (when verbose is false) or OnTxAcceptedVerbose (when verbose is
// true).
//
// NOTE: This is a ltcd extension and requires a websocket connection.
func (c *Client) NotifyNewTransactions(verbose bool) error {
	return c.NotifyNewTransactionsAsync(verbose).Receive()
}

// FutureNotifyReceivedResult is a future promise to deliver the result of a
// NotifyReceivedAsync RPC invocation (or an applicable error).
//
// Deprecated: Use FutureLoadTxFilterResult instead.
type FutureNotifyReceivedResult chan *Response

// Receive waits for the Response promised by the future and returns an error
// if the registration was not successful.
func (r FutureNotifyReceivedResult) Receive() error {
	_, err := ReceiveFuture(r)
	return err
}

// notifyReceivedInternal is the same as notifyReceivedAsync except it accepts
// the converted addresses as a parameter so the client can more efficiently
// recreate the previous notification state on reconnect.
func (c *Client) notifyReceivedInternal(addresses []string) FutureNotifyReceivedResult {
	// Not supported in HTTP POST mode.
	if c.config.HTTPPostMode {
		return newFutureError(ErrWebsocketsRequired)
	}

	// Ignore the notification if the client is not interested in
	// notifications.
	if c.ntfnHandlers == nil {
		return newNilFutureResult()
	}

	// Convert addresses to strings.
	cmd := btcjson.NewNotifyReceivedCmd(addresses)
	return c.SendCmd(cmd)
}

// NotifyReceivedAsync returns an instance of a type that can be used to get the
// result of the RPC at some future time by invoking the Receive function on
// the returned instance.
//
// See NotifyReceived for the blocking version and more details.
//
// NOTE: This is a ltcd extension and requires a websocket connection.
//
// Deprecated: Use LoadTxFilterAsync instead.
func (c *Client) NotifyReceivedAsync(addresses []ltcutil.Address) FutureNotifyReceivedResult {
	// Not supported in HTTP POST mode.
	if c.config.HTTPPostMode {
		return newFutureError(ErrWebsocketsRequired)
	}

	// Ignore the notification if the client is not interested in
	// notifications.
	if c.ntfnHandlers == nil {
		return newNilFutureResult()
	}

	// Convert addresses to strings.
	addrs := make([]string, 0, len(addresses))
	for _, addr := range addresses {
		addrs = append(addrs, addr.String())
	}
	cmd := btcjson.NewNotifyReceivedCmd(addrs)
	return c.SendCmd(cmd)
}

// NotifyReceived registers the client to receive notifications every time a
// new transaction which pays to one of the passed addresses is accepted to
// memory pool or in a block connected to the block chain.  In addition, when
// one of these transactions is detected, the client is also automatically
// registered for notifications when the new transaction outpoints the address
// now has available are spent (See NotifySpent).  The notifications are
// delivered to the notification handlers associated with the client.  Calling
// this function has no effect if there are no notification handlers and will
// result in an error if the client is configured to run in HTTP POST mode.
//
// The notifications delivered as a result of this call will be via one of
// *OnRecvTx (for transactions that receive funds to one of the passed
// addresses) or OnRedeemingTx (for transactions which spend from one
// of the outpoints which are automatically registered upon receipt of funds to
// the address).
//
// NOTE: This is a ltcd extension and requires a websocket connection.
//
// Deprecated: Use LoadTxFilter instead.
func (c *Client) NotifyReceived(addresses []ltcutil.Address) error {
	return c.NotifyReceivedAsync(addresses).Receive()
}

// FutureRescanResult is a future promise to deliver the result of a RescanAsync
// or RescanEndHeightAsync RPC invocation (or an applicable error).
//
// Deprecated: Use FutureRescanBlocksResult instead.
type FutureRescanResult chan *Response

// Receive waits for the Response promised by the future and returns an error
// if the rescan was not successful.
func (r FutureRescanResult) Receive() error {
	_, err := ReceiveFuture(r)
	return err
}

// RescanAsync returns an instance of a type that can be used to get the result
// of the RPC at some future time by invoking the Receive function on the
// returned instance.
//
// See Rescan for the blocking version and more details.
//
// NOTE: Rescan requests are not issued on client reconnect and must be
// performed manually (ideally with a new start height based on the last
// rescan progress notification).  See the OnClientConnected notification
// callback for a good callsite to reissue rescan requests on connect and
// reconnect.
//
// NOTE: This is a ltcd extension and requires a websocket connection.
//
// Deprecated: Use RescanBlocksAsync instead.
func (c *Client) RescanAsync(startBlock *chainhash.Hash,
	addresses []ltcutil.Address,
	outpoints []*wire.OutPoint) FutureRescanResult {

	// Not supported in HTTP POST mode.
	if c.config.HTTPPostMode {
		return newFutureError(ErrWebsocketsRequired)
	}

	// Ignore the notification if the client is not interested in
	// notifications.
	if c.ntfnHandlers == nil {
		return newNilFutureResult()
	}

	// Convert block hashes to strings.
	var startBlockHashStr string
	if startBlock != nil {
		startBlockHashStr = startBlock.String()
	}

	// Convert addresses to strings.
	addrs := make([]string, 0, len(addresses))
	for _, addr := range addresses {
		addrs = append(addrs, addr.String())
	}

	// Convert outpoints.
	ops := make([]btcjson.OutPoint, 0, len(outpoints))
	for _, op := range outpoints {
		ops = append(ops, newOutPointFromWire(op))
	}

	cmd := btcjson.NewRescanCmd(startBlockHashStr, addrs, ops, nil)
	return c.SendCmd(cmd)
}

// Rescan rescans the block chain starting from the provided starting block to
// the end of the longest chain for transactions that pay to the passed
// addresses and transactions which spend the passed outpoints.
//
// The notifications of found transactions are delivered to the notification
// handlers associated with client and this call will not return until the
// rescan has completed.  Calling this function has no effect if there are no
// notification handlers and will result in an error if the client is configured
// to run in HTTP POST mode.
//
// The notifications delivered as a result of this call will be via one of
// OnRedeemingTx (for transactions which spend from the one of the
// passed outpoints), OnRecvTx (for transactions that receive funds
// to one of the passed addresses), and OnRescanProgress (for rescan progress
// updates).
//
// See RescanEndBlock to also specify an ending block to finish the rescan
// without continuing through the best block on the main chain.
//
// NOTE: Rescan requests are not issued on client reconnect and must be
// performed manually (ideally with a new start height based on the last
// rescan progress notification).  See the OnClientConnected notification
// callback for a good callsite to reissue rescan requests on connect and
// reconnect.
//
// NOTE: This is a ltcd extension and requires a websocket connection.
//
// Deprecated: Use RescanBlocks instead.
func (c *Client) Rescan(startBlock *chainhash.Hash,
	addresses []ltcutil.Address,
	outpoints []*wire.OutPoint) error {

	return c.RescanAsync(startBlock, addresses, outpoints).Receive()
}

// RescanEndBlockAsync returns an instance of a type that can be used to get
// the result of the RPC at some future time by invoking the Receive function on
// the returned instance.
//
// See RescanEndBlock for the blocking version and more details.
//
// NOTE: This is a ltcd extension and requires a websocket connection.
//
// Deprecated: Use RescanBlocksAsync instead.
func (c *Client) RescanEndBlockAsync(startBlock *chainhash.Hash,
	addresses []ltcutil.Address, outpoints []*wire.OutPoint,
	endBlock *chainhash.Hash) FutureRescanResult {

	// Not supported in HTTP POST mode.
	if c.config.HTTPPostMode {
		return newFutureError(ErrWebsocketsRequired)
	}

	// Ignore the notification if the client is not interested in
	// notifications.
	if c.ntfnHandlers == nil {
		return newNilFutureResult()
	}

	// Convert block hashes to strings.
	var startBlockHashStr, endBlockHashStr string
	if startBlock != nil {
		startBlockHashStr = startBlock.String()
	}
	if endBlock != nil {
		endBlockHashStr = endBlock.String()
	}

	// Convert addresses to strings.
	addrs := make([]string, 0, len(addresses))
	for _, addr := range addresses {
		addrs = append(addrs, addr.String())
	}

	// Convert outpoints.
	ops := make([]btcjson.OutPoint, 0, len(outpoints))
	for _, op := range outpoints {
		ops = append(ops, newOutPointFromWire(op))
	}

	cmd := btcjson.NewRescanCmd(startBlockHashStr, addrs, ops,
		&endBlockHashStr)
	return c.SendCmd(cmd)
}

// RescanEndHeight rescans the block chain starting from the provided starting
// block up to the provided ending block for transactions that pay to the
// passed addresses and transactions which spend the passed outpoints.
//
// The notifications of found transactions are delivered to the notification
// handlers associated with client and this call will not return until the
// rescan has completed.  Calling this function has no effect if there are no
// notification handlers and will result in an error if the client is configured
// to run in HTTP POST mode.
//
// The notifications delivered as a result of this call will be via one of
// OnRedeemingTx (for transactions which spend from the one of the
// passed outpoints), OnRecvTx (for transactions that receive funds
// to one of the passed addresses), and OnRescanProgress (for rescan progress
// updates).
//
// See Rescan to also perform a rescan through current end of the longest chain.
//
// NOTE: This is a ltcd extension and requires a websocket connection.
//
// Deprecated: Use RescanBlocks instead.
func (c *Client) RescanEndHeight(startBlock *chainhash.Hash,
	addresses []ltcutil.Address, outpoints []*wire.OutPoint,
	endBlock *chainhash.Hash) error {

	return c.RescanEndBlockAsync(startBlock, addresses, outpoints,
		endBlock).Receive()
}

// FutureLoadTxFilterResult is a future promise to deliver the result
// of a LoadTxFilterAsync RPC invocation (or an applicable error).
//
// NOTE: This is a ltcd extension ported from github.com/decred/dcrrpcclient
// and requires a websocket connection.
type FutureLoadTxFilterResult chan *Response

// Receive waits for the Response promised by the future and returns an error
// if the registration was not successful.
//
// NOTE: This is a ltcd extension ported from github.com/decred/dcrrpcclient
// and requires a websocket connection.
func (r FutureLoadTxFilterResult) Receive() error {
	_, err := ReceiveFuture(r)
	return err
}

// LoadTxFilterAsync returns an instance of a type that can be used to
// get the result of the RPC at some future time by invoking the Receive
// function on the returned instance.
//
// See LoadTxFilter for the blocking version and more details.
//
// NOTE: This is a ltcd extension ported from github.com/decred/dcrrpcclient
// and requires a websocket connection.
func (c *Client) LoadTxFilterAsync(reload bool, addresses []ltcutil.Address,
	outPoints []wire.OutPoint) FutureLoadTxFilterResult {

	addrStrs := make([]string, len(addresses))
	for i, a := range addresses {
		addrStrs[i] = a.EncodeAddress()
	}
	outPointObjects := make([]btcjson.OutPoint, len(outPoints))
	for i := range outPoints {
		outPointObjects[i] = btcjson.OutPoint{
			Hash:  outPoints[i].Hash.String(),
			Index: outPoints[i].Index,
		}
	}

	cmd := btcjson.NewLoadTxFilterCmd(reload, addrStrs, outPointObjects)
	return c.SendCmd(cmd)
}

// LoadTxFilter loads, reloads, or adds data to a websocket client's transaction
// filter.  The filter is consistently updated based on inspected transactions
// during mempool acceptance, block acceptance, and for all rescanned blocks.
//
// NOTE: This is a ltcd extension ported from github.com/decred/dcrrpcclient
// and requires a websocket connection.
func (c *Client) LoadTxFilter(reload bool, addresses []ltcutil.Address, outPoints []wire.OutPoint) error {
	return c.LoadTxFilterAsync(reload, addresses, outPoints).Receive()
}<|MERGE_RESOLUTION|>--- conflicted
+++ resolved
@@ -13,17 +13,10 @@
 	"fmt"
 	"time"
 
-<<<<<<< HEAD
 	"github.com/ltcsuite/ltcd/btcjson"
 	"github.com/ltcsuite/ltcd/chaincfg/chainhash"
 	"github.com/ltcsuite/ltcd/ltcutil"
 	"github.com/ltcsuite/ltcd/wire"
-=======
-	"github.com/btcsuite/btcd/btcjson"
-	"github.com/btcsuite/btcd/btcutil"
-	"github.com/btcsuite/btcd/chaincfg/chainhash"
-	"github.com/btcsuite/btcd/wire"
->>>>>>> 80f5a0ff
 )
 
 var (
@@ -190,19 +183,19 @@
 	// ltcd.
 	//
 	// This will only be available when client is connected to a wallet
-	// server such as btcwallet.
+	// server such as ltcwallet.
 	OnBtcdConnected func(connected bool)
 
 	// OnAccountBalance is invoked with account balance updates.
 	//
 	// This will only be available when speaking to a wallet server
-	// such as btcwallet.
+	// such as ltcwallet.
 	OnAccountBalance func(account string, balance ltcutil.Amount, confirmed bool)
 
 	// OnWalletLockState is invoked when a wallet is locked or unlocked.
 	//
 	// This will only be available when client is connected to a wallet
-	// server such as btcwallet.
+	// server such as ltcwallet.
 	OnWalletLockState func(locked bool)
 
 	// OnUnknownNotification is invoked when an unrecognized notification
@@ -783,7 +776,7 @@
 }
 
 // parseBtcdConnectedNtfnParams parses out the connection status of ltcd
-// and btcwallet from the parameters of a ltcdconnected notification.
+// and ltcwallet from the parameters of a ltcdconnected notification.
 func parseBtcdConnectedNtfnParams(params []json.RawMessage) (bool, error) {
 	if len(params) != 1 {
 		return false, wrongNumParams(len(params))
