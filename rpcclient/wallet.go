--- conflicted
+++ resolved
@@ -8,19 +8,11 @@
 	"encoding/json"
 	"strconv"
 
-<<<<<<< HEAD
 	"github.com/ltcsuite/ltcd/btcjson"
 	"github.com/ltcsuite/ltcd/chaincfg"
 	"github.com/ltcsuite/ltcd/chaincfg/chainhash"
+	"github.com/ltcsuite/ltcd/ltcutil"
 	"github.com/ltcsuite/ltcd/wire"
-	"github.com/ltcsuite/ltcutil"
-=======
-	"github.com/btcsuite/btcd/btcjson"
-	"github.com/btcsuite/btcd/chaincfg"
-	"github.com/btcsuite/btcd/chaincfg/chainhash"
-	"github.com/btcsuite/btcd/wire"
-	"github.com/btcsuite/btcd/btcutil"
->>>>>>> eaf0459f
 )
 
 // *****************************
@@ -836,13 +828,8 @@
 // Receive waits for the Response promised by the future and returns the
 // multisignature address that requires the specified number of signatures for
 // the provided addresses.
-<<<<<<< HEAD
 func (r FutureAddMultisigAddressResult) Receive() (ltcutil.Address, error) {
-	res, err := receiveFuture(r.responseChannel)
-=======
-func (r FutureAddMultisigAddressResult) Receive() (btcutil.Address, error) {
 	res, err := ReceiveFuture(r.responseChannel)
->>>>>>> eaf0459f
 	if err != nil {
 		return nil, err
 	}
@@ -1081,13 +1068,8 @@
 
 // Receive waits for the Response promised by the future and returns a new
 // address.
-<<<<<<< HEAD
 func (r FutureGetNewAddressResult) Receive() (ltcutil.Address, error) {
-	res, err := receiveFuture(r.responseChannel)
-=======
-func (r FutureGetNewAddressResult) Receive() (btcutil.Address, error) {
 	res, err := ReceiveFuture(r.responseChannel)
->>>>>>> eaf0459f
 	if err != nil {
 		return nil, err
 	}
@@ -1132,13 +1114,8 @@
 // Receive waits for the Response promised by the future and returns a new
 // address for receiving change that will be associated with the provided
 // account.  Note that this is only for raw transactions and NOT for normal use.
-<<<<<<< HEAD
 func (r FutureGetRawChangeAddressResult) Receive() (ltcutil.Address, error) {
-	res, err := receiveFuture(r.responseChannel)
-=======
-func (r FutureGetRawChangeAddressResult) Receive() (btcutil.Address, error) {
 	res, err := ReceiveFuture(r.responseChannel)
->>>>>>> eaf0459f
 	if err != nil {
 		return nil, err
 	}
@@ -1183,13 +1160,8 @@
 
 // Receive waits for the Response promised by the future and returns the new
 // address.
-<<<<<<< HEAD
 func (r FutureAddWitnessAddressResult) Receive() (ltcutil.Address, error) {
-	res, err := receiveFuture(r.responseChannel)
-=======
-func (r FutureAddWitnessAddressResult) Receive() (btcutil.Address, error) {
 	res, err := ReceiveFuture(r.responseChannel)
->>>>>>> eaf0459f
 	if err != nil {
 		return nil, err
 	}
@@ -1233,13 +1205,8 @@
 
 // Receive waits for the Response promised by the future and returns the current
 // Bitcoin address for receiving payments to the specified account.
-<<<<<<< HEAD
 func (r FutureGetAccountAddressResult) Receive() (ltcutil.Address, error) {
-	res, err := receiveFuture(r.responseChannel)
-=======
-func (r FutureGetAccountAddressResult) Receive() (btcutil.Address, error) {
 	res, err := ReceiveFuture(r.responseChannel)
->>>>>>> eaf0459f
 	if err != nil {
 		return nil, err
 	}
@@ -1348,13 +1315,8 @@
 
 // Receive waits for the Response promised by the future and returns the list of
 // addresses associated with the passed account.
-<<<<<<< HEAD
 func (r FutureGetAddressesByAccountResult) Receive() ([]ltcutil.Address, error) {
-	res, err := receiveFuture(r.responseChannel)
-=======
-func (r FutureGetAddressesByAccountResult) Receive() ([]btcutil.Address, error) {
 	res, err := ReceiveFuture(r.responseChannel)
->>>>>>> eaf0459f
 	if err != nil {
 		return nil, err
 	}
@@ -1607,13 +1569,8 @@
 
 // Receive waits for the Response promised by the future and returns returns a
 // map of account names and their associated balances.
-<<<<<<< HEAD
 func (r FutureListAccountsResult) Receive() (map[string]ltcutil.Amount, error) {
-	res, err := receiveFuture(r)
-=======
-func (r FutureListAccountsResult) Receive() (map[string]btcutil.Amount, error) {
-	res, err := ReceiveFuture(r)
->>>>>>> eaf0459f
+	res, err := ReceiveFuture(r)
 	if err != nil {
 		return nil, err
 	}
@@ -1681,13 +1638,8 @@
 
 // Receive waits for the Response promised by the future and returns the
 // available balance from the server for the specified account.
-<<<<<<< HEAD
 func (r FutureGetBalanceResult) Receive() (ltcutil.Amount, error) {
-	res, err := receiveFuture(r)
-=======
-func (r FutureGetBalanceResult) Receive() (btcutil.Amount, error) {
-	res, err := ReceiveFuture(r)
->>>>>>> eaf0459f
+	res, err := ReceiveFuture(r)
 	if err != nil {
 		return 0, err
 	}
@@ -1715,13 +1667,8 @@
 
 // Receive waits for the Response promised by the future and returns the
 // available balance from the server for the specified account.
-<<<<<<< HEAD
 func (r FutureGetBalanceParseResult) Receive() (ltcutil.Amount, error) {
-	res, err := receiveFuture(r)
-=======
-func (r FutureGetBalanceParseResult) Receive() (btcutil.Amount, error) {
-	res, err := ReceiveFuture(r)
->>>>>>> eaf0459f
+	res, err := ReceiveFuture(r)
 	if err != nil {
 		return 0, err
 	}
@@ -1831,13 +1778,8 @@
 
 // Receive waits for the Response promised by the future and returns the total
 // amount received with the specified account.
-<<<<<<< HEAD
 func (r FutureGetReceivedByAccountResult) Receive() (ltcutil.Amount, error) {
-	res, err := receiveFuture(r)
-=======
-func (r FutureGetReceivedByAccountResult) Receive() (btcutil.Amount, error) {
-	res, err := ReceiveFuture(r)
->>>>>>> eaf0459f
+	res, err := ReceiveFuture(r)
 	if err != nil {
 		return 0, err
 	}
@@ -1901,13 +1843,8 @@
 
 // Receive waits for the Response promised by the future and returns returns the
 // unconfirmed balance from the server for the specified account.
-<<<<<<< HEAD
 func (r FutureGetUnconfirmedBalanceResult) Receive() (ltcutil.Amount, error) {
-	res, err := receiveFuture(r)
-=======
-func (r FutureGetUnconfirmedBalanceResult) Receive() (btcutil.Amount, error) {
-	res, err := ReceiveFuture(r)
->>>>>>> eaf0459f
+	res, err := ReceiveFuture(r)
 	if err != nil {
 		return 0, err
 	}
@@ -1950,13 +1887,8 @@
 
 // Receive waits for the Response promised by the future and returns the total
 // amount received by the specified address.
-<<<<<<< HEAD
 func (r FutureGetReceivedByAddressResult) Receive() (ltcutil.Amount, error) {
-	res, err := receiveFuture(r)
-=======
-func (r FutureGetReceivedByAddressResult) Receive() (btcutil.Amount, error) {
-	res, err := ReceiveFuture(r)
->>>>>>> eaf0459f
+	res, err := ReceiveFuture(r)
 	if err != nil {
 		return 0, err
 	}
@@ -2357,13 +2289,8 @@
 // Receive waits for the Response promised by the future and returns the private
 // key corresponding to the passed address encoded in the wallet import format
 // (WIF)
-<<<<<<< HEAD
 func (r FutureDumpPrivKeyResult) Receive() (*ltcutil.WIF, error) {
-	res, err := receiveFuture(r)
-=======
-func (r FutureDumpPrivKeyResult) Receive() (*btcutil.WIF, error) {
-	res, err := ReceiveFuture(r)
->>>>>>> eaf0459f
+	res, err := ReceiveFuture(r)
 	if err != nil {
 		return nil, err
 	}
