// Copyright (c) 2014-2017 The btcsuite developers
// Use of this source code is governed by an ISC
// license that can be found in the LICENSE file.

package rpcclient

import (
	"encoding/json"
	"strconv"

	"github.com/ltcsuite/ltcd/btcjson"
	"github.com/ltcsuite/ltcd/chaincfg"
	"github.com/ltcsuite/ltcd/chaincfg/chainhash"
	"github.com/ltcsuite/ltcd/wire"
	"github.com/ltcsuite/ltcutil"
)

// *****************************
// Transaction Listing Functions
// *****************************

// FutureGetTransactionResult is a future promise to deliver the result
// of a GetTransactionAsync RPC invocation (or an applicable error).
type FutureGetTransactionResult chan *response

// Receive waits for the response promised by the future and returns detailed
// information about a wallet transaction.
func (r FutureGetTransactionResult) Receive() (*btcjson.GetTransactionResult, error) {
	res, err := receiveFuture(r)
	if err != nil {
		return nil, err
	}

	// Unmarshal result as a gettransaction result object
	var getTx btcjson.GetTransactionResult
	err = json.Unmarshal(res, &getTx)
	if err != nil {
		return nil, err
	}

	return &getTx, nil
}

// GetTransactionAsync returns an instance of a type that can be used to get the
// result of the RPC at some future time by invoking the Receive function on
// the returned instance.
//
// See GetTransaction for the blocking version and more details.
func (c *Client) GetTransactionAsync(txHash *chainhash.Hash) FutureGetTransactionResult {
	hash := ""
	if txHash != nil {
		hash = txHash.String()
	}

	cmd := btcjson.NewGetTransactionCmd(hash, nil)
	return c.sendCmd(cmd)
}

// GetTransaction returns detailed information about a wallet transaction.
//
// See GetRawTransaction to return the raw transaction instead.
func (c *Client) GetTransaction(txHash *chainhash.Hash) (*btcjson.GetTransactionResult, error) {
	return c.GetTransactionAsync(txHash).Receive()
}

// FutureListTransactionsResult is a future promise to deliver the result of a
// ListTransactionsAsync, ListTransactionsCountAsync, or
// ListTransactionsCountFromAsync RPC invocation (or an applicable error).
type FutureListTransactionsResult chan *response

// Receive waits for the response promised by the future and returns a list of
// the most recent transactions.
func (r FutureListTransactionsResult) Receive() ([]btcjson.ListTransactionsResult, error) {
	res, err := receiveFuture(r)
	if err != nil {
		return nil, err
	}

	// Unmarshal result as an array of listtransaction result objects.
	var transactions []btcjson.ListTransactionsResult
	err = json.Unmarshal(res, &transactions)
	if err != nil {
		return nil, err
	}

	return transactions, nil
}

// ListTransactionsAsync returns an instance of a type that can be used to get
// the result of the RPC at some future time by invoking the Receive function on
// the returned instance.
//
// See ListTransactions for the blocking version and more details.
func (c *Client) ListTransactionsAsync(account string) FutureListTransactionsResult {
	cmd := btcjson.NewListTransactionsCmd(&account, nil, nil, nil)
	return c.sendCmd(cmd)
}

// ListTransactions returns a list of the most recent transactions.
//
// See the ListTransactionsCount and ListTransactionsCountFrom to control the
// number of transactions returned and starting point, respectively.
func (c *Client) ListTransactions(account string) ([]btcjson.ListTransactionsResult, error) {
	return c.ListTransactionsAsync(account).Receive()
}

// ListTransactionsCountAsync returns an instance of a type that can be used to
// get the result of the RPC at some future time by invoking the Receive
// function on the returned instance.
//
// See ListTransactionsCount for the blocking version and more details.
func (c *Client) ListTransactionsCountAsync(account string, count int) FutureListTransactionsResult {
	cmd := btcjson.NewListTransactionsCmd(&account, &count, nil, nil)
	return c.sendCmd(cmd)
}

// ListTransactionsCount returns a list of the most recent transactions up
// to the passed count.
//
// See the ListTransactions and ListTransactionsCountFrom functions for
// different options.
func (c *Client) ListTransactionsCount(account string, count int) ([]btcjson.ListTransactionsResult, error) {
	return c.ListTransactionsCountAsync(account, count).Receive()
}

// ListTransactionsCountFromAsync returns an instance of a type that can be used
// to get the result of the RPC at some future time by invoking the Receive
// function on the returned instance.
//
// See ListTransactionsCountFrom for the blocking version and more details.
func (c *Client) ListTransactionsCountFromAsync(account string, count, from int) FutureListTransactionsResult {
	cmd := btcjson.NewListTransactionsCmd(&account, &count, &from, nil)
	return c.sendCmd(cmd)
}

// ListTransactionsCountFrom returns a list of the most recent transactions up
// to the passed count while skipping the first 'from' transactions.
//
// See the ListTransactions and ListTransactionsCount functions to use defaults.
func (c *Client) ListTransactionsCountFrom(account string, count, from int) ([]btcjson.ListTransactionsResult, error) {
	return c.ListTransactionsCountFromAsync(account, count, from).Receive()
}

// FutureListUnspentResult is a future promise to deliver the result of a
// ListUnspentAsync, ListUnspentMinAsync, ListUnspentMinMaxAsync, or
// ListUnspentMinMaxAddressesAsync RPC invocation (or an applicable error).
type FutureListUnspentResult chan *response

// Receive waits for the response promised by the future and returns all
// unspent wallet transaction outputs returned by the RPC call.  If the
// future wac returned by a call to ListUnspentMinAsync, ListUnspentMinMaxAsync,
// or ListUnspentMinMaxAddressesAsync, the range may be limited by the
// parameters of the RPC invocation.
func (r FutureListUnspentResult) Receive() ([]btcjson.ListUnspentResult, error) {
	res, err := receiveFuture(r)
	if err != nil {
		return nil, err
	}

	// Unmarshal result as an array of listunspent results.
	var unspent []btcjson.ListUnspentResult
	err = json.Unmarshal(res, &unspent)
	if err != nil {
		return nil, err
	}

	return unspent, nil
}

// ListUnspentAsync returns an instance of a type that can be used to get
// the result of the RPC at some future time by invoking the Receive function
// on the returned instance.
//
// See ListUnspent for the blocking version and more details.
func (c *Client) ListUnspentAsync() FutureListUnspentResult {
	cmd := btcjson.NewListUnspentCmd(nil, nil, nil)
	return c.sendCmd(cmd)
}

// ListUnspentMinAsync returns an instance of a type that can be used to get
// the result of the RPC at some future time by invoking the Receive function
// on the returned instance.
//
// See ListUnspentMin for the blocking version and more details.
func (c *Client) ListUnspentMinAsync(minConf int) FutureListUnspentResult {
	cmd := btcjson.NewListUnspentCmd(&minConf, nil, nil)
	return c.sendCmd(cmd)
}

// ListUnspentMinMaxAsync returns an instance of a type that can be used to get
// the result of the RPC at some future time by invoking the Receive function
// on the returned instance.
//
// See ListUnspentMinMax for the blocking version and more details.
func (c *Client) ListUnspentMinMaxAsync(minConf, maxConf int) FutureListUnspentResult {
	cmd := btcjson.NewListUnspentCmd(&minConf, &maxConf, nil)
	return c.sendCmd(cmd)
}

// ListUnspentMinMaxAddressesAsync returns an instance of a type that can be
// used to get the result of the RPC at some future time by invoking the Receive
// function on the returned instance.
//
// See ListUnspentMinMaxAddresses for the blocking version and more details.
func (c *Client) ListUnspentMinMaxAddressesAsync(minConf, maxConf int, addrs []ltcutil.Address) FutureListUnspentResult {
	addrStrs := make([]string, 0, len(addrs))
	for _, a := range addrs {
		addrStrs = append(addrStrs, a.EncodeAddress())
	}

	cmd := btcjson.NewListUnspentCmd(&minConf, &maxConf, &addrStrs)
	return c.sendCmd(cmd)
}

// ListUnspent returns all unspent transaction outputs known to a wallet, using
// the default number of minimum and maximum number of confirmations as a
// filter (1 and 999999, respectively).
func (c *Client) ListUnspent() ([]btcjson.ListUnspentResult, error) {
	return c.ListUnspentAsync().Receive()
}

// ListUnspentMin returns all unspent transaction outputs known to a wallet,
// using the specified number of minimum conformations and default number of
// maximum confiramtions (999999) as a filter.
func (c *Client) ListUnspentMin(minConf int) ([]btcjson.ListUnspentResult, error) {
	return c.ListUnspentMinAsync(minConf).Receive()
}

// ListUnspentMinMax returns all unspent transaction outputs known to a wallet,
// using the specified number of minimum and maximum number of confirmations as
// a filter.
func (c *Client) ListUnspentMinMax(minConf, maxConf int) ([]btcjson.ListUnspentResult, error) {
	return c.ListUnspentMinMaxAsync(minConf, maxConf).Receive()
}

// ListUnspentMinMaxAddresses returns all unspent transaction outputs that pay
// to any of specified addresses in a wallet using the specified number of
// minimum and maximum number of confirmations as a filter.
func (c *Client) ListUnspentMinMaxAddresses(minConf, maxConf int, addrs []ltcutil.Address) ([]btcjson.ListUnspentResult, error) {
	return c.ListUnspentMinMaxAddressesAsync(minConf, maxConf, addrs).Receive()
}

// FutureListSinceBlockResult is a future promise to deliver the result of a
// ListSinceBlockAsync or ListSinceBlockMinConfAsync RPC invocation (or an
// applicable error).
type FutureListSinceBlockResult chan *response

// Receive waits for the response promised by the future and returns all
// transactions added in blocks since the specified block hash, or all
// transactions if it is nil.
func (r FutureListSinceBlockResult) Receive() (*btcjson.ListSinceBlockResult, error) {
	res, err := receiveFuture(r)
	if err != nil {
		return nil, err
	}

	// Unmarshal result as a listsinceblock result object.
	var listResult btcjson.ListSinceBlockResult
	err = json.Unmarshal(res, &listResult)
	if err != nil {
		return nil, err
	}

	return &listResult, nil
}

// ListSinceBlockAsync returns an instance of a type that can be used to get
// the result of the RPC at some future time by invoking the Receive function on
// the returned instance.
//
// See ListSinceBlock for the blocking version and more details.
func (c *Client) ListSinceBlockAsync(blockHash *chainhash.Hash) FutureListSinceBlockResult {
	var hash *string
	if blockHash != nil {
		hash = btcjson.String(blockHash.String())
	}

	cmd := btcjson.NewListSinceBlockCmd(hash, nil, nil)
	return c.sendCmd(cmd)
}

// ListSinceBlock returns all transactions added in blocks since the specified
// block hash, or all transactions if it is nil, using the default number of
// minimum confirmations as a filter.
//
// See ListSinceBlockMinConf to override the minimum number of confirmations.
func (c *Client) ListSinceBlock(blockHash *chainhash.Hash) (*btcjson.ListSinceBlockResult, error) {
	return c.ListSinceBlockAsync(blockHash).Receive()
}

// ListSinceBlockMinConfAsync returns an instance of a type that can be used to
// get the result of the RPC at some future time by invoking the Receive
// function on the returned instance.
//
// See ListSinceBlockMinConf for the blocking version and more details.
func (c *Client) ListSinceBlockMinConfAsync(blockHash *chainhash.Hash, minConfirms int) FutureListSinceBlockResult {
	var hash *string
	if blockHash != nil {
		hash = btcjson.String(blockHash.String())
	}

	cmd := btcjson.NewListSinceBlockCmd(hash, &minConfirms, nil)
	return c.sendCmd(cmd)
}

// ListSinceBlockMinConf returns all transactions added in blocks since the
// specified block hash, or all transactions if it is nil, using the specified
// number of minimum confirmations as a filter.
//
// See ListSinceBlock to use the default minimum number of confirmations.
func (c *Client) ListSinceBlockMinConf(blockHash *chainhash.Hash, minConfirms int) (*btcjson.ListSinceBlockResult, error) {
	return c.ListSinceBlockMinConfAsync(blockHash, minConfirms).Receive()
}

// **************************
// Transaction Send Functions
// **************************

// FutureLockUnspentResult is a future promise to deliver the error result of a
// LockUnspentAsync RPC invocation.
type FutureLockUnspentResult chan *response

// Receive waits for the response promised by the future and returns the result
// of locking or unlocking the unspent output(s).
func (r FutureLockUnspentResult) Receive() error {
	_, err := receiveFuture(r)
	return err
}

// LockUnspentAsync returns an instance of a type that can be used to get the
// result of the RPC at some future time by invoking the Receive function on the
// returned instance.
//
// See LockUnspent for the blocking version and more details.
func (c *Client) LockUnspentAsync(unlock bool, ops []*wire.OutPoint) FutureLockUnspentResult {
	outputs := make([]btcjson.TransactionInput, len(ops))
	for i, op := range ops {
		outputs[i] = btcjson.TransactionInput{
			Txid: op.Hash.String(),
			Vout: op.Index,
		}
	}
	cmd := btcjson.NewLockUnspentCmd(unlock, outputs)
	return c.sendCmd(cmd)
}

// LockUnspent marks outputs as locked or unlocked, depending on the value of
// the unlock bool.  When locked, the unspent output will not be selected as
// input for newly created, non-raw transactions, and will not be returned in
// future ListUnspent results, until the output is marked unlocked again.
//
// If unlock is false, each outpoint in ops will be marked locked.  If unlocked
// is true and specific outputs are specified in ops (len != 0), exactly those
// outputs will be marked unlocked.  If unlocked is true and no outpoints are
// specified, all previous locked outputs are marked unlocked.
//
// The locked or unlocked state of outputs are not written to disk and after
// restarting a wallet process, this data will be reset (every output unlocked).
//
// NOTE: While this method would be a bit more readable if the unlock bool was
// reversed (that is, LockUnspent(true, ...) locked the outputs), it has been
// left as unlock to keep compatibility with the reference client API and to
// avoid confusion for those who are already familiar with the lockunspent RPC.
func (c *Client) LockUnspent(unlock bool, ops []*wire.OutPoint) error {
	return c.LockUnspentAsync(unlock, ops).Receive()
}

// FutureListLockUnspentResult is a future promise to deliver the result of a
// ListLockUnspentAsync RPC invocation (or an applicable error).
type FutureListLockUnspentResult chan *response

// Receive waits for the response promised by the future and returns the result
// of all currently locked unspent outputs.
func (r FutureListLockUnspentResult) Receive() ([]*wire.OutPoint, error) {
	res, err := receiveFuture(r)
	if err != nil {
		return nil, err
	}

	// Unmarshal as an array of transaction inputs.
	var inputs []btcjson.TransactionInput
	err = json.Unmarshal(res, &inputs)
	if err != nil {
		return nil, err
	}

	// Create a slice of outpoints from the transaction input structs.
	ops := make([]*wire.OutPoint, len(inputs))
	for i, input := range inputs {
		sha, err := chainhash.NewHashFromStr(input.Txid)
		if err != nil {
			return nil, err
		}
		ops[i] = wire.NewOutPoint(sha, input.Vout)
	}

	return ops, nil
}

// ListLockUnspentAsync returns an instance of a type that can be used to get
// the result of the RPC at some future time by invoking the Receive function on
// the returned instance.
//
// See ListLockUnspent for the blocking version and more details.
func (c *Client) ListLockUnspentAsync() FutureListLockUnspentResult {
	cmd := btcjson.NewListLockUnspentCmd()
	return c.sendCmd(cmd)
}

// ListLockUnspent returns a slice of outpoints for all unspent outputs marked
// as locked by a wallet.  Unspent outputs may be marked locked using
// LockOutput.
func (c *Client) ListLockUnspent() ([]*wire.OutPoint, error) {
	return c.ListLockUnspentAsync().Receive()
}

// FutureSetTxFeeResult is a future promise to deliver the result of a
// SetTxFeeAsync RPC invocation (or an applicable error).
type FutureSetTxFeeResult chan *response

// Receive waits for the response promised by the future and returns the result
// of setting an optional transaction fee per KB that helps ensure transactions
// are processed quickly.  Most transaction are 1KB.
func (r FutureSetTxFeeResult) Receive() error {
	_, err := receiveFuture(r)
	return err
}

// SetTxFeeAsync returns an instance of a type that can be used to get the
// result of the RPC at some future time by invoking the Receive function on the
// returned instance.
//
// See SetTxFee for the blocking version and more details.
func (c *Client) SetTxFeeAsync(fee ltcutil.Amount) FutureSetTxFeeResult {
	cmd := btcjson.NewSetTxFeeCmd(fee.ToBTC())
	return c.sendCmd(cmd)
}

// SetTxFee sets an optional transaction fee per KB that helps ensure
// transactions are processed quickly.  Most transaction are 1KB.
func (c *Client) SetTxFee(fee ltcutil.Amount) error {
	return c.SetTxFeeAsync(fee).Receive()
}

// FutureSendToAddressResult is a future promise to deliver the result of a
// SendToAddressAsync RPC invocation (or an applicable error).
type FutureSendToAddressResult chan *response

// Receive waits for the response promised by the future and returns the hash
// of the transaction sending the passed amount to the given address.
func (r FutureSendToAddressResult) Receive() (*chainhash.Hash, error) {
	res, err := receiveFuture(r)
	if err != nil {
		return nil, err
	}

	// Unmarshal result as a string.
	var txHash string
	err = json.Unmarshal(res, &txHash)
	if err != nil {
		return nil, err
	}

	return chainhash.NewHashFromStr(txHash)
}

// SendToAddressAsync returns an instance of a type that can be used to get the
// result of the RPC at some future time by invoking the Receive function on the
// returned instance.
//
// See SendToAddress for the blocking version and more details.
func (c *Client) SendToAddressAsync(address ltcutil.Address, amount ltcutil.Amount) FutureSendToAddressResult {
	addr := address.EncodeAddress()
	cmd := btcjson.NewSendToAddressCmd(addr, amount.ToBTC(), nil, nil)
	return c.sendCmd(cmd)
}

// SendToAddress sends the passed amount to the given address.
//
// See SendToAddressComment to associate comments with the transaction in the
// wallet.  The comments are not part of the transaction and are only internal
// to the wallet.
//
// NOTE: This function requires to the wallet to be unlocked.  See the
// WalletPassphrase function for more details.
func (c *Client) SendToAddress(address ltcutil.Address, amount ltcutil.Amount) (*chainhash.Hash, error) {
	return c.SendToAddressAsync(address, amount).Receive()
}

// SendToAddressCommentAsync returns an instance of a type that can be used to
// get the result of the RPC at some future time by invoking the Receive
// function on the returned instance.
//
// See SendToAddressComment for the blocking version and more details.
func (c *Client) SendToAddressCommentAsync(address ltcutil.Address,
	amount ltcutil.Amount, comment,
	commentTo string) FutureSendToAddressResult {

	addr := address.EncodeAddress()
	cmd := btcjson.NewSendToAddressCmd(addr, amount.ToBTC(), &comment,
		&commentTo)
	return c.sendCmd(cmd)
}

// SendToAddressComment sends the passed amount to the given address and stores
// the provided comment and comment to in the wallet.  The comment parameter is
// intended to be used for the purpose of the transaction while the commentTo
// parameter is indended to be used for who the transaction is being sent to.
//
// The comments are not part of the transaction and are only internal
// to the wallet.
//
// See SendToAddress to avoid using comments.
//
// NOTE: This function requires to the wallet to be unlocked.  See the
// WalletPassphrase function for more details.
func (c *Client) SendToAddressComment(address ltcutil.Address, amount ltcutil.Amount, comment, commentTo string) (*chainhash.Hash, error) {
	return c.SendToAddressCommentAsync(address, amount, comment,
		commentTo).Receive()
}

// FutureSendFromResult is a future promise to deliver the result of a
// SendFromAsync, SendFromMinConfAsync, or SendFromCommentAsync RPC invocation
// (or an applicable error).
type FutureSendFromResult chan *response

// Receive waits for the response promised by the future and returns the hash
// of the transaction sending amount to the given address using the provided
// account as a source of funds.
func (r FutureSendFromResult) Receive() (*chainhash.Hash, error) {
	res, err := receiveFuture(r)
	if err != nil {
		return nil, err
	}

	// Unmarshal result as a string.
	var txHash string
	err = json.Unmarshal(res, &txHash)
	if err != nil {
		return nil, err
	}

	return chainhash.NewHashFromStr(txHash)
}

// SendFromAsync returns an instance of a type that can be used to get the
// result of the RPC at some future time by invoking the Receive function on the
// returned instance.
//
// See SendFrom for the blocking version and more details.
func (c *Client) SendFromAsync(fromAccount string, toAddress ltcutil.Address, amount ltcutil.Amount) FutureSendFromResult {
	addr := toAddress.EncodeAddress()
	cmd := btcjson.NewSendFromCmd(fromAccount, addr, amount.ToBTC(), nil,
		nil, nil)
	return c.sendCmd(cmd)
}

// SendFrom sends the passed amount to the given address using the provided
// account as a source of funds.  Only funds with the default number of minimum
// confirmations will be used.
//
// See SendFromMinConf and SendFromComment for different options.
//
// NOTE: This function requires to the wallet to be unlocked.  See the
// WalletPassphrase function for more details.
func (c *Client) SendFrom(fromAccount string, toAddress ltcutil.Address, amount ltcutil.Amount) (*chainhash.Hash, error) {
	return c.SendFromAsync(fromAccount, toAddress, amount).Receive()
}

// SendFromMinConfAsync returns an instance of a type that can be used to get
// the result of the RPC at some future time by invoking the Receive function on
// the returned instance.
//
// See SendFromMinConf for the blocking version and more details.
func (c *Client) SendFromMinConfAsync(fromAccount string, toAddress ltcutil.Address, amount ltcutil.Amount, minConfirms int) FutureSendFromResult {
	addr := toAddress.EncodeAddress()
	cmd := btcjson.NewSendFromCmd(fromAccount, addr, amount.ToBTC(),
		&minConfirms, nil, nil)
	return c.sendCmd(cmd)
}

// SendFromMinConf sends the passed amount to the given address using the
// provided account as a source of funds.  Only funds with the passed number of
// minimum confirmations will be used.
//
// See SendFrom to use the default number of minimum confirmations and
// SendFromComment for additional options.
//
// NOTE: This function requires to the wallet to be unlocked.  See the
// WalletPassphrase function for more details.
func (c *Client) SendFromMinConf(fromAccount string, toAddress ltcutil.Address, amount ltcutil.Amount, minConfirms int) (*chainhash.Hash, error) {
	return c.SendFromMinConfAsync(fromAccount, toAddress, amount,
		minConfirms).Receive()
}

// SendFromCommentAsync returns an instance of a type that can be used to get
// the result of the RPC at some future time by invoking the Receive function on
// the returned instance.
//
// See SendFromComment for the blocking version and more details.
func (c *Client) SendFromCommentAsync(fromAccount string,
	toAddress ltcutil.Address, amount ltcutil.Amount, minConfirms int,
	comment, commentTo string) FutureSendFromResult {

	addr := toAddress.EncodeAddress()
	cmd := btcjson.NewSendFromCmd(fromAccount, addr, amount.ToBTC(),
		&minConfirms, &comment, &commentTo)
	return c.sendCmd(cmd)
}

// SendFromComment sends the passed amount to the given address using the
// provided account as a source of funds and stores the provided comment and
// comment to in the wallet.  The comment parameter is intended to be used for
// the purpose of the transaction while the commentTo parameter is indended to
// be used for who the transaction is being sent to.  Only funds with the passed
// number of minimum confirmations will be used.
//
// See SendFrom and SendFromMinConf to use defaults.
//
// NOTE: This function requires to the wallet to be unlocked.  See the
// WalletPassphrase function for more details.
func (c *Client) SendFromComment(fromAccount string, toAddress ltcutil.Address,
	amount ltcutil.Amount, minConfirms int,
	comment, commentTo string) (*chainhash.Hash, error) {

	return c.SendFromCommentAsync(fromAccount, toAddress, amount,
		minConfirms, comment, commentTo).Receive()
}

// FutureSendManyResult is a future promise to deliver the result of a
// SendManyAsync, SendManyMinConfAsync, or SendManyCommentAsync RPC invocation
// (or an applicable error).
type FutureSendManyResult chan *response

// Receive waits for the response promised by the future and returns the hash
// of the transaction sending multiple amounts to multiple addresses using the
// provided account as a source of funds.
func (r FutureSendManyResult) Receive() (*chainhash.Hash, error) {
	res, err := receiveFuture(r)
	if err != nil {
		return nil, err
	}

	// Unmashal result as a string.
	var txHash string
	err = json.Unmarshal(res, &txHash)
	if err != nil {
		return nil, err
	}

	return chainhash.NewHashFromStr(txHash)
}

// SendManyAsync returns an instance of a type that can be used to get the
// result of the RPC at some future time by invoking the Receive function on the
// returned instance.
//
// See SendMany for the blocking version and more details.
func (c *Client) SendManyAsync(fromAccount string, amounts map[ltcutil.Address]ltcutil.Amount) FutureSendManyResult {
	convertedAmounts := make(map[string]float64, len(amounts))
	for addr, amount := range amounts {
		convertedAmounts[addr.EncodeAddress()] = amount.ToBTC()
	}
	cmd := btcjson.NewSendManyCmd(fromAccount, convertedAmounts, nil, nil)
	return c.sendCmd(cmd)
}

// SendMany sends multiple amounts to multiple addresses using the provided
// account as a source of funds in a single transaction.  Only funds with the
// default number of minimum confirmations will be used.
//
// See SendManyMinConf and SendManyComment for different options.
//
// NOTE: This function requires to the wallet to be unlocked.  See the
// WalletPassphrase function for more details.
func (c *Client) SendMany(fromAccount string, amounts map[ltcutil.Address]ltcutil.Amount) (*chainhash.Hash, error) {
	return c.SendManyAsync(fromAccount, amounts).Receive()
}

// SendManyMinConfAsync returns an instance of a type that can be used to get
// the result of the RPC at some future time by invoking the Receive function on
// the returned instance.
//
// See SendManyMinConf for the blocking version and more details.
func (c *Client) SendManyMinConfAsync(fromAccount string,
	amounts map[ltcutil.Address]ltcutil.Amount,
	minConfirms int) FutureSendManyResult {

	convertedAmounts := make(map[string]float64, len(amounts))
	for addr, amount := range amounts {
		convertedAmounts[addr.EncodeAddress()] = amount.ToBTC()
	}
	cmd := btcjson.NewSendManyCmd(fromAccount, convertedAmounts,
		&minConfirms, nil)
	return c.sendCmd(cmd)
}

// SendManyMinConf sends multiple amounts to multiple addresses using the
// provided account as a source of funds in a single transaction.  Only funds
// with the passed number of minimum confirmations will be used.
//
// See SendMany to use the default number of minimum confirmations and
// SendManyComment for additional options.
//
// NOTE: This function requires to the wallet to be unlocked.  See the
// WalletPassphrase function for more details.
func (c *Client) SendManyMinConf(fromAccount string,
	amounts map[ltcutil.Address]ltcutil.Amount,
	minConfirms int) (*chainhash.Hash, error) {

	return c.SendManyMinConfAsync(fromAccount, amounts, minConfirms).Receive()
}

// SendManyCommentAsync returns an instance of a type that can be used to get
// the result of the RPC at some future time by invoking the Receive function on
// the returned instance.
//
// See SendManyComment for the blocking version and more details.
func (c *Client) SendManyCommentAsync(fromAccount string,
	amounts map[ltcutil.Address]ltcutil.Amount, minConfirms int,
	comment string) FutureSendManyResult {

	convertedAmounts := make(map[string]float64, len(amounts))
	for addr, amount := range amounts {
		convertedAmounts[addr.EncodeAddress()] = amount.ToBTC()
	}
	cmd := btcjson.NewSendManyCmd(fromAccount, convertedAmounts,
		&minConfirms, &comment)
	return c.sendCmd(cmd)
}

// SendManyComment sends multiple amounts to multiple addresses using the
// provided account as a source of funds in a single transaction and stores the
// provided comment in the wallet.  The comment parameter is intended to be used
// for the purpose of the transaction   Only funds with the passed number of
// minimum confirmations will be used.
//
// See SendMany and SendManyMinConf to use defaults.
//
// NOTE: This function requires to the wallet to be unlocked.  See the
// WalletPassphrase function for more details.
func (c *Client) SendManyComment(fromAccount string,
	amounts map[ltcutil.Address]ltcutil.Amount, minConfirms int,
	comment string) (*chainhash.Hash, error) {

	return c.SendManyCommentAsync(fromAccount, amounts, minConfirms,
		comment).Receive()
}

// *************************
// Address/Account Functions
// *************************

// FutureAddMultisigAddressResult is a future promise to deliver the result of a
// AddMultisigAddressAsync RPC invocation (or an applicable error).
type FutureAddMultisigAddressResult struct {
	responseChannel chan *response
	network         *chaincfg.Params
}

// Receive waits for the response promised by the future and returns the
// multisignature address that requires the specified number of signatures for
// the provided addresses.
<<<<<<< HEAD
func (r FutureAddMultisigAddressResult) Receive() (btcutil.Address, error) {
	res, err := receiveFuture(r.responseChannel)
=======
func (r FutureAddMultisigAddressResult) Receive() (ltcutil.Address, error) {
	res, err := receiveFuture(r)
>>>>>>> 4faa85af
	if err != nil {
		return nil, err
	}

	// Unmarshal result as a string.
	var addr string
	err = json.Unmarshal(res, &addr)
	if err != nil {
		return nil, err
	}

<<<<<<< HEAD
	return btcutil.DecodeAddress(addr, r.network)
=======
	return ltcutil.DecodeAddress(addr, &chaincfg.MainNetParams)
>>>>>>> 4faa85af
}

// AddMultisigAddressAsync returns an instance of a type that can be used to get
// the result of the RPC at some future time by invoking the Receive function on
// the returned instance.
//
// See AddMultisigAddress for the blocking version and more details.
func (c *Client) AddMultisigAddressAsync(requiredSigs int, addresses []ltcutil.Address, account string) FutureAddMultisigAddressResult {
	addrs := make([]string, 0, len(addresses))
	for _, addr := range addresses {
		addrs = append(addrs, addr.String())
	}

	cmd := btcjson.NewAddMultisigAddressCmd(requiredSigs, addrs, &account)
	result := FutureAddMultisigAddressResult{
		network:         c.chainParams,
		responseChannel: c.sendCmd(cmd),
	}
	return result
}

// AddMultisigAddress adds a multisignature address that requires the specified
// number of signatures for the provided addresses to the wallet.
<<<<<<< HEAD
func (c *Client) AddMultisigAddress(requiredSigs int, addresses []btcutil.Address, account string) (btcutil.Address, error) {
	return c.AddMultisigAddressAsync(requiredSigs, addresses, account).Receive()
=======
func (c *Client) AddMultisigAddress(requiredSigs int, addresses []ltcutil.Address, account string) (ltcutil.Address, error) {
	return c.AddMultisigAddressAsync(requiredSigs, addresses,
		account).Receive()
>>>>>>> 4faa85af
}

// FutureCreateMultisigResult is a future promise to deliver the result of a
// CreateMultisigAsync RPC invocation (or an applicable error).
type FutureCreateMultisigResult chan *response

// Receive waits for the response promised by the future and returns the
// multisignature address and script needed to redeem it.
func (r FutureCreateMultisigResult) Receive() (*btcjson.CreateMultiSigResult, error) {
	res, err := receiveFuture(r)
	if err != nil {
		return nil, err
	}

	// Unmarshal result as a createmultisig result object.
	var multisigRes btcjson.CreateMultiSigResult
	err = json.Unmarshal(res, &multisigRes)
	if err != nil {
		return nil, err
	}

	return &multisigRes, nil
}

// CreateMultisigAsync returns an instance of a type that can be used to get
// the result of the RPC at some future time by invoking the Receive function on
// the returned instance.
//
// See CreateMultisig for the blocking version and more details.
func (c *Client) CreateMultisigAsync(requiredSigs int, addresses []ltcutil.Address) FutureCreateMultisigResult {
	addrs := make([]string, 0, len(addresses))
	for _, addr := range addresses {
		addrs = append(addrs, addr.String())
	}

	cmd := btcjson.NewCreateMultisigCmd(requiredSigs, addrs)
	return c.sendCmd(cmd)
}

// CreateMultisig creates a multisignature address that requires the specified
// number of signatures for the provided addresses and returns the
// multisignature address and script needed to redeem it.
func (c *Client) CreateMultisig(requiredSigs int, addresses []ltcutil.Address) (*btcjson.CreateMultiSigResult, error) {
	return c.CreateMultisigAsync(requiredSigs, addresses).Receive()
}

// FutureCreateNewAccountResult is a future promise to deliver the result of a
// CreateNewAccountAsync RPC invocation (or an applicable error).
type FutureCreateNewAccountResult chan *response

// Receive waits for the response promised by the future and returns the
// result of creating new account.
func (r FutureCreateNewAccountResult) Receive() error {
	_, err := receiveFuture(r)
	return err
}

// CreateNewAccountAsync returns an instance of a type that can be used to get the
// result of the RPC at some future time by invoking the Receive function on the
// returned instance.
//
// See CreateNewAccount for the blocking version and more details.
func (c *Client) CreateNewAccountAsync(account string) FutureCreateNewAccountResult {
	cmd := btcjson.NewCreateNewAccountCmd(account)
	return c.sendCmd(cmd)
}

// CreateNewAccount creates a new wallet account.
func (c *Client) CreateNewAccount(account string) error {
	return c.CreateNewAccountAsync(account).Receive()
}

// FutureGetNewAddressResult is a future promise to deliver the result of a
// GetNewAddressAsync RPC invocation (or an applicable error).
type FutureGetNewAddressResult struct {
	responseChannel chan *response
	network         *chaincfg.Params
}

// Receive waits for the response promised by the future and returns a new
// address.
<<<<<<< HEAD
func (r FutureGetNewAddressResult) Receive() (btcutil.Address, error) {
	res, err := receiveFuture(r.responseChannel)
=======
func (r FutureGetNewAddressResult) Receive() (ltcutil.Address, error) {
	res, err := receiveFuture(r)
>>>>>>> 4faa85af
	if err != nil {
		return nil, err
	}

	// Unmarshal result as a string.
	var addr string
	err = json.Unmarshal(res, &addr)
	if err != nil {
		return nil, err
	}

<<<<<<< HEAD
	return btcutil.DecodeAddress(addr, r.network)
=======
	return ltcutil.DecodeAddress(addr, &chaincfg.MainNetParams)
>>>>>>> 4faa85af
}

// GetNewAddressAsync returns an instance of a type that can be used to get the
// result of the RPC at some future time by invoking the Receive function on the
// returned instance.
//
// See GetNewAddress for the blocking version and more details.
func (c *Client) GetNewAddressAsync(account string) FutureGetNewAddressResult {
	cmd := btcjson.NewGetNewAddressCmd(&account)
	result := FutureGetNewAddressResult{
		network:         c.chainParams,
		responseChannel: c.sendCmd(cmd),
	}
	return result
}

<<<<<<< HEAD
// GetNewAddress returns a new address, and decodes based on the client's
// chain params.
func (c *Client) GetNewAddress(account string) (btcutil.Address, error) {
=======
// GetNewAddress returns a new address.
func (c *Client) GetNewAddress(account string) (ltcutil.Address, error) {
>>>>>>> 4faa85af
	return c.GetNewAddressAsync(account).Receive()
}

// FutureGetRawChangeAddressResult is a future promise to deliver the result of
// a GetRawChangeAddressAsync RPC invocation (or an applicable error).
type FutureGetRawChangeAddressResult struct {
	responseChannel chan *response
	network         *chaincfg.Params
}

// Receive waits for the response promised by the future and returns a new
// address for receiving change that will be associated with the provided
// account.  Note that this is only for raw transactions and NOT for normal use.
<<<<<<< HEAD
func (r FutureGetRawChangeAddressResult) Receive() (btcutil.Address, error) {
	res, err := receiveFuture(r.responseChannel)
=======
func (r FutureGetRawChangeAddressResult) Receive() (ltcutil.Address, error) {
	res, err := receiveFuture(r)
>>>>>>> 4faa85af
	if err != nil {
		return nil, err
	}

	// Unmarshal result as a string.
	var addr string
	err = json.Unmarshal(res, &addr)
	if err != nil {
		return nil, err
	}

<<<<<<< HEAD
	return btcutil.DecodeAddress(addr, r.network)
=======
	return ltcutil.DecodeAddress(addr, &chaincfg.MainNetParams)
>>>>>>> 4faa85af
}

// GetRawChangeAddressAsync returns an instance of a type that can be used to
// get the result of the RPC at some future time by invoking the Receive
// function on the returned instance.
//
// See GetRawChangeAddress for the blocking version and more details.
func (c *Client) GetRawChangeAddressAsync(account string) FutureGetRawChangeAddressResult {
	cmd := btcjson.NewGetRawChangeAddressCmd(&account)
	result := FutureGetRawChangeAddressResult{
		network:         c.chainParams,
		responseChannel: c.sendCmd(cmd),
	}
	return result
}

// GetRawChangeAddress returns a new address for receiving change that will be
// associated with the provided account.  Note that this is only for raw
// transactions and NOT for normal use.
func (c *Client) GetRawChangeAddress(account string) (ltcutil.Address, error) {
	return c.GetRawChangeAddressAsync(account).Receive()
}

// FutureAddWitnessAddressResult is a future promise to deliver the result of
// a AddWitnessAddressAsync RPC invocation (or an applicable error).
type FutureAddWitnessAddressResult struct {
	responseChannel chan *response
	network         *chaincfg.Params
}

// Receive waits for the response promised by the future and returns the new
// address.
<<<<<<< HEAD
func (r FutureAddWitnessAddressResult) Receive() (btcutil.Address, error) {
	res, err := receiveFuture(r.responseChannel)
=======
func (r FutureAddWitnessAddressResult) Receive() (ltcutil.Address, error) {
	res, err := receiveFuture(r)
>>>>>>> 4faa85af
	if err != nil {
		return nil, err
	}

	// Unmarshal result as a string.
	var addr string
	err = json.Unmarshal(res, &addr)
	if err != nil {
		return nil, err
	}

<<<<<<< HEAD
	return btcutil.DecodeAddress(addr, r.network)
=======
	return ltcutil.DecodeAddress(addr, &chaincfg.MainNetParams)
>>>>>>> 4faa85af
}

// AddWitnessAddressAsync returns an instance of a type that can be used to get
// the result of the RPC at some future time by invoking the Receive function on
// the returned instance.
//
// See AddWitnessAddress for the blocking version and more details.
func (c *Client) AddWitnessAddressAsync(address string) FutureAddWitnessAddressResult {
	cmd := btcjson.NewAddWitnessAddressCmd(address)
	response := FutureAddWitnessAddressResult{
		network:         c.chainParams,
		responseChannel: c.sendCmd(cmd),
	}
	return response
}

// AddWitnessAddress adds a witness address for a script and returns the new
// address (P2SH of the witness script).
func (c *Client) AddWitnessAddress(address string) (ltcutil.Address, error) {
	return c.AddWitnessAddressAsync(address).Receive()
}

// FutureGetAccountAddressResult is a future promise to deliver the result of a
// GetAccountAddressAsync RPC invocation (or an applicable error).
type FutureGetAccountAddressResult struct {
	responseChannel chan *response
	network         *chaincfg.Params
}

// Receive waits for the response promised by the future and returns the current
// Bitcoin address for receiving payments to the specified account.
<<<<<<< HEAD
func (r FutureGetAccountAddressResult) Receive() (btcutil.Address, error) {
	res, err := receiveFuture(r.responseChannel)
=======
func (r FutureGetAccountAddressResult) Receive() (ltcutil.Address, error) {
	res, err := receiveFuture(r)
>>>>>>> 4faa85af
	if err != nil {
		return nil, err
	}

	// Unmarshal result as a string.
	var addr string
	err = json.Unmarshal(res, &addr)
	if err != nil {
		return nil, err
	}

<<<<<<< HEAD
	return btcutil.DecodeAddress(addr, r.network)
=======
	return ltcutil.DecodeAddress(addr, &chaincfg.MainNetParams)
>>>>>>> 4faa85af
}

// GetAccountAddressAsync returns an instance of a type that can be used to get
// the result of the RPC at some future time by invoking the Receive function on
// the returned instance.
//
// See GetAccountAddress for the blocking version and more details.
func (c *Client) GetAccountAddressAsync(account string) FutureGetAccountAddressResult {
	cmd := btcjson.NewGetAccountAddressCmd(account)
	result := FutureGetAccountAddressResult{
		network:         c.chainParams,
		responseChannel: c.sendCmd(cmd),
	}
	return result
}

// GetAccountAddress returns the current Bitcoin address for receiving payments
// to the specified account.
func (c *Client) GetAccountAddress(account string) (ltcutil.Address, error) {
	return c.GetAccountAddressAsync(account).Receive()
}

// FutureGetAccountResult is a future promise to deliver the result of a
// GetAccountAsync RPC invocation (or an applicable error).
type FutureGetAccountResult chan *response

// Receive waits for the response promised by the future and returns the account
// associated with the passed address.
func (r FutureGetAccountResult) Receive() (string, error) {
	res, err := receiveFuture(r)
	if err != nil {
		return "", err
	}

	// Unmarshal result as a string.
	var account string
	err = json.Unmarshal(res, &account)
	if err != nil {
		return "", err
	}

	return account, nil
}

// GetAccountAsync returns an instance of a type that can be used to get the
// result of the RPC at some future time by invoking the Receive function on the
// returned instance.
//
// See GetAccount for the blocking version and more details.
func (c *Client) GetAccountAsync(address ltcutil.Address) FutureGetAccountResult {
	addr := address.EncodeAddress()
	cmd := btcjson.NewGetAccountCmd(addr)
	return c.sendCmd(cmd)
}

// GetAccount returns the account associated with the passed address.
func (c *Client) GetAccount(address ltcutil.Address) (string, error) {
	return c.GetAccountAsync(address).Receive()
}

// FutureSetAccountResult is a future promise to deliver the result of a
// SetAccountAsync RPC invocation (or an applicable error).
type FutureSetAccountResult chan *response

// Receive waits for the response promised by the future and returns the result
// of setting the account to be associated with the passed address.
func (r FutureSetAccountResult) Receive() error {
	_, err := receiveFuture(r)
	return err
}

// SetAccountAsync returns an instance of a type that can be used to get the
// result of the RPC at some future time by invoking the Receive function on the
// returned instance.
//
// See SetAccount for the blocking version and more details.
func (c *Client) SetAccountAsync(address ltcutil.Address, account string) FutureSetAccountResult {
	addr := address.EncodeAddress()
	cmd := btcjson.NewSetAccountCmd(addr, account)
	return c.sendCmd(cmd)
}

// SetAccount sets the account associated with the passed address.
func (c *Client) SetAccount(address ltcutil.Address, account string) error {
	return c.SetAccountAsync(address, account).Receive()
}

// FutureGetAddressesByAccountResult is a future promise to deliver the result
// of a GetAddressesByAccountAsync RPC invocation (or an applicable error).
type FutureGetAddressesByAccountResult struct {
	responseChannel chan *response
	network         *chaincfg.Params
}

// Receive waits for the response promised by the future and returns the list of
// addresses associated with the passed account.
<<<<<<< HEAD
func (r FutureGetAddressesByAccountResult) Receive() ([]btcutil.Address, error) {
	res, err := receiveFuture(r.responseChannel)
=======
func (r FutureGetAddressesByAccountResult) Receive() ([]ltcutil.Address, error) {
	res, err := receiveFuture(r)
>>>>>>> 4faa85af
	if err != nil {
		return nil, err
	}

	// Unmashal result as an array of string.
	var addrStrings []string
	err = json.Unmarshal(res, &addrStrings)
	if err != nil {
		return nil, err
	}

<<<<<<< HEAD
	addresses := make([]btcutil.Address, len(addrStrings))
	for i, addrString := range addrStrings {
		addresses[i], err = btcutil.DecodeAddress(addrString, r.network)
=======
	addrs := make([]ltcutil.Address, 0, len(addrStrings))
	for _, addrStr := range addrStrings {
		addr, err := ltcutil.DecodeAddress(addrStr,
			&chaincfg.MainNetParams)
>>>>>>> 4faa85af
		if err != nil {
			return nil, err
		}
	}

	return addresses, nil
}

// GetAddressesByAccountAsync returns an instance of a type that can be used to
// get the result of the RPC at some future time by invoking the Receive
// function on the returned instance.
//
// See GetAddressesByAccount for the blocking version and more details.
func (c *Client) GetAddressesByAccountAsync(account string) FutureGetAddressesByAccountResult {
	cmd := btcjson.NewGetAddressesByAccountCmd(account)
	result := FutureGetAddressesByAccountResult{
		network:         c.chainParams,
		responseChannel: c.sendCmd(cmd),
	}
	return result
}

// GetAddressesByAccount returns the list of addresses associated with the
// passed account.
func (c *Client) GetAddressesByAccount(account string) ([]ltcutil.Address, error) {
	return c.GetAddressesByAccountAsync(account).Receive()
}

// FutureMoveResult is a future promise to deliver the result of a MoveAsync,
// MoveMinConfAsync, or MoveCommentAsync RPC invocation (or an applicable
// error).
type FutureMoveResult chan *response

// Receive waits for the response promised by the future and returns the result
// of the move operation.
func (r FutureMoveResult) Receive() (bool, error) {
	res, err := receiveFuture(r)
	if err != nil {
		return false, err
	}

	// Unmarshal result as a boolean.
	var moveResult bool
	err = json.Unmarshal(res, &moveResult)
	if err != nil {
		return false, err
	}

	return moveResult, nil
}

// MoveAsync returns an instance of a type that can be used to get the result of
// the RPC at some future time by invoking the Receive function on the returned
// instance.
//
// See Move for the blocking version and more details.
func (c *Client) MoveAsync(fromAccount, toAccount string, amount ltcutil.Amount) FutureMoveResult {
	cmd := btcjson.NewMoveCmd(fromAccount, toAccount, amount.ToBTC(), nil,
		nil)
	return c.sendCmd(cmd)
}

// Move moves specified amount from one account in your wallet to another.  Only
// funds with the default number of minimum confirmations will be used.
//
// See MoveMinConf and MoveComment for different options.
func (c *Client) Move(fromAccount, toAccount string, amount ltcutil.Amount) (bool, error) {
	return c.MoveAsync(fromAccount, toAccount, amount).Receive()
}

// MoveMinConfAsync returns an instance of a type that can be used to get the
// result of the RPC at some future time by invoking the Receive function on the
// returned instance.
//
// See MoveMinConf for the blocking version and more details.
func (c *Client) MoveMinConfAsync(fromAccount, toAccount string,
	amount ltcutil.Amount, minConfirms int) FutureMoveResult {

	cmd := btcjson.NewMoveCmd(fromAccount, toAccount, amount.ToBTC(),
		&minConfirms, nil)
	return c.sendCmd(cmd)
}

// MoveMinConf moves specified amount from one account in your wallet to
// another.  Only funds with the passed number of minimum confirmations will be
// used.
//
// See Move to use the default number of minimum confirmations and MoveComment
// for additional options.
func (c *Client) MoveMinConf(fromAccount, toAccount string, amount ltcutil.Amount, minConf int) (bool, error) {
	return c.MoveMinConfAsync(fromAccount, toAccount, amount, minConf).Receive()
}

// MoveCommentAsync returns an instance of a type that can be used to get the
// result of the RPC at some future time by invoking the Receive function on the
// returned instance.
//
// See MoveComment for the blocking version and more details.
func (c *Client) MoveCommentAsync(fromAccount, toAccount string,
	amount ltcutil.Amount, minConfirms int, comment string) FutureMoveResult {

	cmd := btcjson.NewMoveCmd(fromAccount, toAccount, amount.ToBTC(),
		&minConfirms, &comment)
	return c.sendCmd(cmd)
}

// MoveComment moves specified amount from one account in your wallet to
// another and stores the provided comment in the wallet.  The comment
// parameter is only available in the wallet.  Only funds with the passed number
// of minimum confirmations will be used.
//
// See Move and MoveMinConf to use defaults.
func (c *Client) MoveComment(fromAccount, toAccount string, amount ltcutil.Amount,
	minConf int, comment string) (bool, error) {

	return c.MoveCommentAsync(fromAccount, toAccount, amount, minConf,
		comment).Receive()
}

// FutureRenameAccountResult is a future promise to deliver the result of a
// RenameAccountAsync RPC invocation (or an applicable error).
type FutureRenameAccountResult chan *response

// Receive waits for the response promised by the future and returns the
// result of creating new account.
func (r FutureRenameAccountResult) Receive() error {
	_, err := receiveFuture(r)
	return err
}

// RenameAccountAsync returns an instance of a type that can be used to get the
// result of the RPC at some future time by invoking the Receive function on the
// returned instance.
//
// See RenameAccount for the blocking version and more details.
func (c *Client) RenameAccountAsync(oldAccount, newAccount string) FutureRenameAccountResult {
	cmd := btcjson.NewRenameAccountCmd(oldAccount, newAccount)
	return c.sendCmd(cmd)
}

// RenameAccount creates a new wallet account.
func (c *Client) RenameAccount(oldAccount, newAccount string) error {
	return c.RenameAccountAsync(oldAccount, newAccount).Receive()
}

// FutureValidateAddressResult is a future promise to deliver the result of a
// ValidateAddressAsync RPC invocation (or an applicable error).
type FutureValidateAddressResult chan *response

// Receive waits for the response promised by the future and returns information
// about the given bitcoin address.
func (r FutureValidateAddressResult) Receive() (*btcjson.ValidateAddressWalletResult, error) {
	res, err := receiveFuture(r)
	if err != nil {
		return nil, err
	}

	// Unmarshal result as a validateaddress result object.
	var addrResult btcjson.ValidateAddressWalletResult
	err = json.Unmarshal(res, &addrResult)
	if err != nil {
		return nil, err
	}

	return &addrResult, nil
}

// ValidateAddressAsync returns an instance of a type that can be used to get
// the result of the RPC at some future time by invoking the Receive function on
// the returned instance.
//
// See ValidateAddress for the blocking version and more details.
func (c *Client) ValidateAddressAsync(address ltcutil.Address) FutureValidateAddressResult {
	addr := address.EncodeAddress()
	cmd := btcjson.NewValidateAddressCmd(addr)
	return c.sendCmd(cmd)
}

// ValidateAddress returns information about the given bitcoin address.
func (c *Client) ValidateAddress(address ltcutil.Address) (*btcjson.ValidateAddressWalletResult, error) {
	return c.ValidateAddressAsync(address).Receive()
}

// FutureKeyPoolRefillResult is a future promise to deliver the result of a
// KeyPoolRefillAsync RPC invocation (or an applicable error).
type FutureKeyPoolRefillResult chan *response

// Receive waits for the response promised by the future and returns the result
// of refilling the key pool.
func (r FutureKeyPoolRefillResult) Receive() error {
	_, err := receiveFuture(r)
	return err
}

// KeyPoolRefillAsync returns an instance of a type that can be used to get the
// result of the RPC at some future time by invoking the Receive function on the
// returned instance.
//
// See KeyPoolRefill for the blocking version and more details.
func (c *Client) KeyPoolRefillAsync() FutureKeyPoolRefillResult {
	cmd := btcjson.NewKeyPoolRefillCmd(nil)
	return c.sendCmd(cmd)
}

// KeyPoolRefill fills the key pool as necessary to reach the default size.
//
// See KeyPoolRefillSize to override the size of the key pool.
func (c *Client) KeyPoolRefill() error {
	return c.KeyPoolRefillAsync().Receive()
}

// KeyPoolRefillSizeAsync returns an instance of a type that can be used to get
// the result of the RPC at some future time by invoking the Receive function on
// the returned instance.
//
// See KeyPoolRefillSize for the blocking version and more details.
func (c *Client) KeyPoolRefillSizeAsync(newSize uint) FutureKeyPoolRefillResult {
	cmd := btcjson.NewKeyPoolRefillCmd(&newSize)
	return c.sendCmd(cmd)
}

// KeyPoolRefillSize fills the key pool as necessary to reach the specified
// size.
func (c *Client) KeyPoolRefillSize(newSize uint) error {
	return c.KeyPoolRefillSizeAsync(newSize).Receive()
}

// ************************
// Amount/Balance Functions
// ************************

// FutureListAccountsResult is a future promise to deliver the result of a
// ListAccountsAsync or ListAccountsMinConfAsync RPC invocation (or an
// applicable error).
type FutureListAccountsResult chan *response

// Receive waits for the response promised by the future and returns returns a
// map of account names and their associated balances.
func (r FutureListAccountsResult) Receive() (map[string]ltcutil.Amount, error) {
	res, err := receiveFuture(r)
	if err != nil {
		return nil, err
	}

	// Unmarshal result as a json object.
	var accounts map[string]float64
	err = json.Unmarshal(res, &accounts)
	if err != nil {
		return nil, err
	}

	accountsMap := make(map[string]ltcutil.Amount)
	for k, v := range accounts {
		amount, err := ltcutil.NewAmount(v)
		if err != nil {
			return nil, err
		}

		accountsMap[k] = amount
	}

	return accountsMap, nil
}

// ListAccountsAsync returns an instance of a type that can be used to get the
// result of the RPC at some future time by invoking the Receive function on the
// returned instance.
//
// See ListAccounts for the blocking version and more details.
func (c *Client) ListAccountsAsync() FutureListAccountsResult {
	cmd := btcjson.NewListAccountsCmd(nil)
	return c.sendCmd(cmd)
}

// ListAccounts returns a map of account names and their associated balances
// using the default number of minimum confirmations.
//
// See ListAccountsMinConf to override the minimum number of confirmations.
func (c *Client) ListAccounts() (map[string]ltcutil.Amount, error) {
	return c.ListAccountsAsync().Receive()
}

// ListAccountsMinConfAsync returns an instance of a type that can be used to
// get the result of the RPC at some future time by invoking the Receive
// function on the returned instance.
//
// See ListAccountsMinConf for the blocking version and more details.
func (c *Client) ListAccountsMinConfAsync(minConfirms int) FutureListAccountsResult {
	cmd := btcjson.NewListAccountsCmd(&minConfirms)
	return c.sendCmd(cmd)
}

// ListAccountsMinConf returns a map of account names and their associated
// balances using the specified number of minimum confirmations.
//
// See ListAccounts to use the default minimum number of confirmations.
func (c *Client) ListAccountsMinConf(minConfirms int) (map[string]ltcutil.Amount, error) {
	return c.ListAccountsMinConfAsync(minConfirms).Receive()
}

// FutureGetBalanceResult is a future promise to deliver the result of a
// GetBalanceAsync or GetBalanceMinConfAsync RPC invocation (or an applicable
// error).
type FutureGetBalanceResult chan *response

// Receive waits for the response promised by the future and returns the
// available balance from the server for the specified account.
func (r FutureGetBalanceResult) Receive() (ltcutil.Amount, error) {
	res, err := receiveFuture(r)
	if err != nil {
		return 0, err
	}

	// Unmarshal result as a floating point number.
	var balance float64
	err = json.Unmarshal(res, &balance)
	if err != nil {
		return 0, err
	}

	amount, err := ltcutil.NewAmount(balance)
	if err != nil {
		return 0, err
	}

	return amount, nil
}

// FutureGetBalanceParseResult is same as FutureGetBalanceResult except
// that the result is expected to be a string which is then parsed into
// a float64 value
// This is required for compatibility with servers like blockchain.info
type FutureGetBalanceParseResult chan *response

// Receive waits for the response promised by the future and returns the
// available balance from the server for the specified account.
func (r FutureGetBalanceParseResult) Receive() (ltcutil.Amount, error) {
	res, err := receiveFuture(r)
	if err != nil {
		return 0, err
	}

	// Unmarshal result as a string
	var balanceString string
	err = json.Unmarshal(res, &balanceString)
	if err != nil {
		return 0, err
	}

	balance, err := strconv.ParseFloat(balanceString, 64)
	if err != nil {
		return 0, err
	}
	amount, err := ltcutil.NewAmount(balance)
	if err != nil {
		return 0, err
	}

	return amount, nil
}

// GetBalanceAsync returns an instance of a type that can be used to get the
// result of the RPC at some future time by invoking the Receive function on the
// returned instance.
//
// See GetBalance for the blocking version and more details.
func (c *Client) GetBalanceAsync(account string) FutureGetBalanceResult {
	cmd := btcjson.NewGetBalanceCmd(&account, nil)
	return c.sendCmd(cmd)
}

// GetBalance returns the available balance from the server for the specified
// account using the default number of minimum confirmations.  The account may
// be "*" for all accounts.
//
// See GetBalanceMinConf to override the minimum number of confirmations.
func (c *Client) GetBalance(account string) (ltcutil.Amount, error) {
	return c.GetBalanceAsync(account).Receive()
}

// GetBalanceMinConfAsync returns an instance of a type that can be used to get
// the result of the RPC at some future time by invoking the Receive function on
// the returned instance.
//
// See GetBalanceMinConf for the blocking version and more details.
func (c *Client) GetBalanceMinConfAsync(account string, minConfirms int) FutureGetBalanceResult {
	cmd := btcjson.NewGetBalanceCmd(&account, &minConfirms)
	return c.sendCmd(cmd)
}

// GetBalanceMinConf returns the available balance from the server for the
// specified account using the specified number of minimum confirmations.  The
// account may be "*" for all accounts.
//
// See GetBalance to use the default minimum number of confirmations.
func (c *Client) GetBalanceMinConf(account string, minConfirms int) (ltcutil.Amount, error) {
	if c.config.EnableBCInfoHacks {
		response := c.GetBalanceMinConfAsync(account, minConfirms)
		return FutureGetBalanceParseResult(response).Receive()
	}
	return c.GetBalanceMinConfAsync(account, minConfirms).Receive()
}

// FutureGetReceivedByAccountResult is a future promise to deliver the result of
// a GetReceivedByAccountAsync or GetReceivedByAccountMinConfAsync RPC
// invocation (or an applicable error).
type FutureGetReceivedByAccountResult chan *response

// Receive waits for the response promised by the future and returns the total
// amount received with the specified account.
func (r FutureGetReceivedByAccountResult) Receive() (ltcutil.Amount, error) {
	res, err := receiveFuture(r)
	if err != nil {
		return 0, err
	}

	// Unmarshal result as a floating point number.
	var balance float64
	err = json.Unmarshal(res, &balance)
	if err != nil {
		return 0, err
	}

	amount, err := ltcutil.NewAmount(balance)
	if err != nil {
		return 0, err
	}

	return amount, nil
}

// GetReceivedByAccountAsync returns an instance of a type that can be used to
// get the result of the RPC at some future time by invoking the Receive
// function on the returned instance.
//
// See GetReceivedByAccount for the blocking version and more details.
func (c *Client) GetReceivedByAccountAsync(account string) FutureGetReceivedByAccountResult {
	cmd := btcjson.NewGetReceivedByAccountCmd(account, nil)
	return c.sendCmd(cmd)
}

// GetReceivedByAccount returns the total amount received with the specified
// account with at least the default number of minimum confirmations.
//
// See GetReceivedByAccountMinConf to override the minimum number of
// confirmations.
func (c *Client) GetReceivedByAccount(account string) (ltcutil.Amount, error) {
	return c.GetReceivedByAccountAsync(account).Receive()
}

// GetReceivedByAccountMinConfAsync returns an instance of a type that can be
// used to get the result of the RPC at some future time by invoking the Receive
// function on the returned instance.
//
// See GetReceivedByAccountMinConf for the blocking version and more details.
func (c *Client) GetReceivedByAccountMinConfAsync(account string, minConfirms int) FutureGetReceivedByAccountResult {
	cmd := btcjson.NewGetReceivedByAccountCmd(account, &minConfirms)
	return c.sendCmd(cmd)
}

// GetReceivedByAccountMinConf returns the total amount received with the
// specified account with at least the specified number of minimum
// confirmations.
//
// See GetReceivedByAccount to use the default minimum number of confirmations.
func (c *Client) GetReceivedByAccountMinConf(account string, minConfirms int) (ltcutil.Amount, error) {
	return c.GetReceivedByAccountMinConfAsync(account, minConfirms).Receive()
}

// FutureGetUnconfirmedBalanceResult is a future promise to deliver the result
// of a GetUnconfirmedBalanceAsync RPC invocation (or an applicable error).
type FutureGetUnconfirmedBalanceResult chan *response

// Receive waits for the response promised by the future and returns returns the
// unconfirmed balance from the server for the specified account.
func (r FutureGetUnconfirmedBalanceResult) Receive() (ltcutil.Amount, error) {
	res, err := receiveFuture(r)
	if err != nil {
		return 0, err
	}

	// Unmarshal result as a floating point number.
	var balance float64
	err = json.Unmarshal(res, &balance)
	if err != nil {
		return 0, err
	}

	amount, err := ltcutil.NewAmount(balance)
	if err != nil {
		return 0, err
	}

	return amount, nil
}

// GetUnconfirmedBalanceAsync returns an instance of a type that can be used to
// get the result of the RPC at some future time by invoking the Receive
// function on the returned instance.
//
// See GetUnconfirmedBalance for the blocking version and more details.
func (c *Client) GetUnconfirmedBalanceAsync(account string) FutureGetUnconfirmedBalanceResult {
	cmd := btcjson.NewGetUnconfirmedBalanceCmd(&account)
	return c.sendCmd(cmd)
}

// GetUnconfirmedBalance returns the unconfirmed balance from the server for
// the specified account.
func (c *Client) GetUnconfirmedBalance(account string) (ltcutil.Amount, error) {
	return c.GetUnconfirmedBalanceAsync(account).Receive()
}

// FutureGetReceivedByAddressResult is a future promise to deliver the result of
// a GetReceivedByAddressAsync or GetReceivedByAddressMinConfAsync RPC
// invocation (or an applicable error).
type FutureGetReceivedByAddressResult chan *response

// Receive waits for the response promised by the future and returns the total
// amount received by the specified address.
func (r FutureGetReceivedByAddressResult) Receive() (ltcutil.Amount, error) {
	res, err := receiveFuture(r)
	if err != nil {
		return 0, err
	}

	// Unmarshal result as a floating point number.
	var balance float64
	err = json.Unmarshal(res, &balance)
	if err != nil {
		return 0, err
	}

	amount, err := ltcutil.NewAmount(balance)
	if err != nil {
		return 0, err
	}

	return amount, nil
}

// GetReceivedByAddressAsync returns an instance of a type that can be used to
// get the result of the RPC at some future time by invoking the Receive
// function on the returned instance.
//
// See GetReceivedByAddress for the blocking version and more details.
func (c *Client) GetReceivedByAddressAsync(address ltcutil.Address) FutureGetReceivedByAddressResult {
	addr := address.EncodeAddress()
	cmd := btcjson.NewGetReceivedByAddressCmd(addr, nil)
	return c.sendCmd(cmd)

}

// GetReceivedByAddress returns the total amount received by the specified
// address with at least the default number of minimum confirmations.
//
// See GetReceivedByAddressMinConf to override the minimum number of
// confirmations.
func (c *Client) GetReceivedByAddress(address ltcutil.Address) (ltcutil.Amount, error) {
	return c.GetReceivedByAddressAsync(address).Receive()
}

// GetReceivedByAddressMinConfAsync returns an instance of a type that can be
// used to get the result of the RPC at some future time by invoking the Receive
// function on the returned instance.
//
// See GetReceivedByAddressMinConf for the blocking version and more details.
func (c *Client) GetReceivedByAddressMinConfAsync(address ltcutil.Address, minConfirms int) FutureGetReceivedByAddressResult {
	addr := address.EncodeAddress()
	cmd := btcjson.NewGetReceivedByAddressCmd(addr, &minConfirms)
	return c.sendCmd(cmd)
}

// GetReceivedByAddressMinConf returns the total amount received by the specified
// address with at least the specified number of minimum confirmations.
//
// See GetReceivedByAddress to use the default minimum number of confirmations.
func (c *Client) GetReceivedByAddressMinConf(address ltcutil.Address, minConfirms int) (ltcutil.Amount, error) {
	return c.GetReceivedByAddressMinConfAsync(address, minConfirms).Receive()
}

// FutureListReceivedByAccountResult is a future promise to deliver the result
// of a ListReceivedByAccountAsync, ListReceivedByAccountMinConfAsync, or
// ListReceivedByAccountIncludeEmptyAsync RPC invocation (or an applicable
// error).
type FutureListReceivedByAccountResult chan *response

// Receive waits for the response promised by the future and returns a list of
// balances by account.
func (r FutureListReceivedByAccountResult) Receive() ([]btcjson.ListReceivedByAccountResult, error) {
	res, err := receiveFuture(r)
	if err != nil {
		return nil, err
	}

	// Unmarshal as an array of listreceivedbyaccount result objects.
	var received []btcjson.ListReceivedByAccountResult
	err = json.Unmarshal(res, &received)
	if err != nil {
		return nil, err
	}

	return received, nil
}

// ListReceivedByAccountAsync returns an instance of a type that can be used to
// get the result of the RPC at some future time by invoking the Receive
// function on the returned instance.
//
// See ListReceivedByAccount for the blocking version and more details.
func (c *Client) ListReceivedByAccountAsync() FutureListReceivedByAccountResult {
	cmd := btcjson.NewListReceivedByAccountCmd(nil, nil, nil)
	return c.sendCmd(cmd)
}

// ListReceivedByAccount lists balances by account using the default number
// of minimum confirmations and including accounts that haven't received any
// payments.
//
// See ListReceivedByAccountMinConf to override the minimum number of
// confirmations and ListReceivedByAccountIncludeEmpty to filter accounts that
// haven't received any payments from the results.
func (c *Client) ListReceivedByAccount() ([]btcjson.ListReceivedByAccountResult, error) {
	return c.ListReceivedByAccountAsync().Receive()
}

// ListReceivedByAccountMinConfAsync returns an instance of a type that can be
// used to get the result of the RPC at some future time by invoking the Receive
// function on the returned instance.
//
// See ListReceivedByAccountMinConf for the blocking version and more details.
func (c *Client) ListReceivedByAccountMinConfAsync(minConfirms int) FutureListReceivedByAccountResult {
	cmd := btcjson.NewListReceivedByAccountCmd(&minConfirms, nil, nil)
	return c.sendCmd(cmd)
}

// ListReceivedByAccountMinConf lists balances by account using the specified
// number of minimum confirmations not including accounts that haven't received
// any payments.
//
// See ListReceivedByAccount to use the default minimum number of confirmations
// and ListReceivedByAccountIncludeEmpty to also include accounts that haven't
// received any payments in the results.
func (c *Client) ListReceivedByAccountMinConf(minConfirms int) ([]btcjson.ListReceivedByAccountResult, error) {
	return c.ListReceivedByAccountMinConfAsync(minConfirms).Receive()
}

// ListReceivedByAccountIncludeEmptyAsync returns an instance of a type that can
// be used to get the result of the RPC at some future time by invoking the
// Receive function on the returned instance.
//
// See ListReceivedByAccountIncludeEmpty for the blocking version and more details.
func (c *Client) ListReceivedByAccountIncludeEmptyAsync(minConfirms int, includeEmpty bool) FutureListReceivedByAccountResult {
	cmd := btcjson.NewListReceivedByAccountCmd(&minConfirms, &includeEmpty,
		nil)
	return c.sendCmd(cmd)
}

// ListReceivedByAccountIncludeEmpty lists balances by account using the
// specified number of minimum confirmations and including accounts that
// haven't received any payments depending on specified flag.
//
// See ListReceivedByAccount and ListReceivedByAccountMinConf to use defaults.
func (c *Client) ListReceivedByAccountIncludeEmpty(minConfirms int, includeEmpty bool) ([]btcjson.ListReceivedByAccountResult, error) {
	return c.ListReceivedByAccountIncludeEmptyAsync(minConfirms,
		includeEmpty).Receive()
}

// FutureListReceivedByAddressResult is a future promise to deliver the result
// of a ListReceivedByAddressAsync, ListReceivedByAddressMinConfAsync, or
// ListReceivedByAddressIncludeEmptyAsync RPC invocation (or an applicable
// error).
type FutureListReceivedByAddressResult chan *response

// Receive waits for the response promised by the future and returns a list of
// balances by address.
func (r FutureListReceivedByAddressResult) Receive() ([]btcjson.ListReceivedByAddressResult, error) {
	res, err := receiveFuture(r)
	if err != nil {
		return nil, err
	}

	// Unmarshal as an array of listreceivedbyaddress result objects.
	var received []btcjson.ListReceivedByAddressResult
	err = json.Unmarshal(res, &received)
	if err != nil {
		return nil, err
	}

	return received, nil
}

// ListReceivedByAddressAsync returns an instance of a type that can be used to
// get the result of the RPC at some future time by invoking the Receive
// function on the returned instance.
//
// See ListReceivedByAddress for the blocking version and more details.
func (c *Client) ListReceivedByAddressAsync() FutureListReceivedByAddressResult {
	cmd := btcjson.NewListReceivedByAddressCmd(nil, nil, nil)
	return c.sendCmd(cmd)
}

// ListReceivedByAddress lists balances by address using the default number
// of minimum confirmations not including addresses that haven't received any
// payments or watching only addresses.
//
// See ListReceivedByAddressMinConf to override the minimum number of
// confirmations and ListReceivedByAddressIncludeEmpty to also include addresses
// that haven't received any payments in the results.
func (c *Client) ListReceivedByAddress() ([]btcjson.ListReceivedByAddressResult, error) {
	return c.ListReceivedByAddressAsync().Receive()
}

// ListReceivedByAddressMinConfAsync returns an instance of a type that can be
// used to get the result of the RPC at some future time by invoking the Receive
// function on the returned instance.
//
// See ListReceivedByAddressMinConf for the blocking version and more details.
func (c *Client) ListReceivedByAddressMinConfAsync(minConfirms int) FutureListReceivedByAddressResult {
	cmd := btcjson.NewListReceivedByAddressCmd(&minConfirms, nil, nil)
	return c.sendCmd(cmd)
}

// ListReceivedByAddressMinConf lists balances by address using the specified
// number of minimum confirmations not including addresses that haven't received
// any payments.
//
// See ListReceivedByAddress to use the default minimum number of confirmations
// and ListReceivedByAddressIncludeEmpty to also include addresses that haven't
// received any payments in the results.
func (c *Client) ListReceivedByAddressMinConf(minConfirms int) ([]btcjson.ListReceivedByAddressResult, error) {
	return c.ListReceivedByAddressMinConfAsync(minConfirms).Receive()
}

// ListReceivedByAddressIncludeEmptyAsync returns an instance of a type that can
// be used to get the result of the RPC at some future time by invoking the
// Receive function on the returned instance.
//
// See ListReceivedByAccountIncludeEmpty for the blocking version and more details.
func (c *Client) ListReceivedByAddressIncludeEmptyAsync(minConfirms int, includeEmpty bool) FutureListReceivedByAddressResult {
	cmd := btcjson.NewListReceivedByAddressCmd(&minConfirms, &includeEmpty,
		nil)
	return c.sendCmd(cmd)
}

// ListReceivedByAddressIncludeEmpty lists balances by address using the
// specified number of minimum confirmations and including addresses that
// haven't received any payments depending on specified flag.
//
// See ListReceivedByAddress and ListReceivedByAddressMinConf to use defaults.
func (c *Client) ListReceivedByAddressIncludeEmpty(minConfirms int, includeEmpty bool) ([]btcjson.ListReceivedByAddressResult, error) {
	return c.ListReceivedByAddressIncludeEmptyAsync(minConfirms,
		includeEmpty).Receive()
}

// ************************
// Wallet Locking Functions
// ************************

// FutureWalletLockResult is a future promise to deliver the result of a
// WalletLockAsync RPC invocation (or an applicable error).
type FutureWalletLockResult chan *response

// Receive waits for the response promised by the future and returns the result
// of locking the wallet.
func (r FutureWalletLockResult) Receive() error {
	_, err := receiveFuture(r)
	return err
}

// WalletLockAsync returns an instance of a type that can be used to get the
// result of the RPC at some future time by invoking the Receive function on the
// returned instance.
//
// See WalletLock for the blocking version and more details.
func (c *Client) WalletLockAsync() FutureWalletLockResult {
	cmd := btcjson.NewWalletLockCmd()
	return c.sendCmd(cmd)
}

// WalletLock locks the wallet by removing the encryption key from memory.
//
// After calling this function, the WalletPassphrase function must be used to
// unlock the wallet prior to calling any other function which requires the
// wallet to be unlocked.
func (c *Client) WalletLock() error {
	return c.WalletLockAsync().Receive()
}

// WalletPassphrase unlocks the wallet by using the passphrase to derive the
// decryption key which is then stored in memory for the specified timeout
// (in seconds).
func (c *Client) WalletPassphrase(passphrase string, timeoutSecs int64) error {
	cmd := btcjson.NewWalletPassphraseCmd(passphrase, timeoutSecs)
	_, err := c.sendCmdAndWait(cmd)
	return err
}

// FutureWalletPassphraseChangeResult is a future promise to deliver the result
// of a WalletPassphraseChangeAsync RPC invocation (or an applicable error).
type FutureWalletPassphraseChangeResult chan *response

// Receive waits for the response promised by the future and returns the result
// of changing the wallet passphrase.
func (r FutureWalletPassphraseChangeResult) Receive() error {
	_, err := receiveFuture(r)
	return err
}

// WalletPassphraseChangeAsync returns an instance of a type that can be used to
// get the result of the RPC at some future time by invoking the Receive
// function on the returned instance.
//
// See WalletPassphraseChange for the blocking version and more details.
func (c *Client) WalletPassphraseChangeAsync(old, new string) FutureWalletPassphraseChangeResult {
	cmd := btcjson.NewWalletPassphraseChangeCmd(old, new)
	return c.sendCmd(cmd)
}

// WalletPassphraseChange changes the wallet passphrase from the specified old
// to new passphrase.
func (c *Client) WalletPassphraseChange(old, new string) error {
	return c.WalletPassphraseChangeAsync(old, new).Receive()
}

// *************************
// Message Signing Functions
// *************************

// FutureSignMessageResult is a future promise to deliver the result of a
// SignMessageAsync RPC invocation (or an applicable error).
type FutureSignMessageResult chan *response

// Receive waits for the response promised by the future and returns the message
// signed with the private key of the specified address.
func (r FutureSignMessageResult) Receive() (string, error) {
	res, err := receiveFuture(r)
	if err != nil {
		return "", err
	}

	// Unmarshal result as a string.
	var b64 string
	err = json.Unmarshal(res, &b64)
	if err != nil {
		return "", err
	}

	return b64, nil
}

// SignMessageAsync returns an instance of a type that can be used to get the
// result of the RPC at some future time by invoking the Receive function on the
// returned instance.
//
// See SignMessage for the blocking version and more details.
func (c *Client) SignMessageAsync(address ltcutil.Address, message string) FutureSignMessageResult {
	addr := address.EncodeAddress()
	cmd := btcjson.NewSignMessageCmd(addr, message)
	return c.sendCmd(cmd)
}

// SignMessage signs a message with the private key of the specified address.
//
// NOTE: This function requires to the wallet to be unlocked.  See the
// WalletPassphrase function for more details.
func (c *Client) SignMessage(address ltcutil.Address, message string) (string, error) {
	return c.SignMessageAsync(address, message).Receive()
}

// FutureVerifyMessageResult is a future promise to deliver the result of a
// VerifyMessageAsync RPC invocation (or an applicable error).
type FutureVerifyMessageResult chan *response

// Receive waits for the response promised by the future and returns whether or
// not the message was successfully verified.
func (r FutureVerifyMessageResult) Receive() (bool, error) {
	res, err := receiveFuture(r)
	if err != nil {
		return false, err
	}

	// Unmarshal result as a boolean.
	var verified bool
	err = json.Unmarshal(res, &verified)
	if err != nil {
		return false, err
	}

	return verified, nil
}

// VerifyMessageAsync returns an instance of a type that can be used to get the
// result of the RPC at some future time by invoking the Receive function on the
// returned instance.
//
// See VerifyMessage for the blocking version and more details.
func (c *Client) VerifyMessageAsync(address ltcutil.Address, signature, message string) FutureVerifyMessageResult {
	addr := address.EncodeAddress()
	cmd := btcjson.NewVerifyMessageCmd(addr, signature, message)
	return c.sendCmd(cmd)
}

// VerifyMessage verifies a signed message.
//
// NOTE: This function requires to the wallet to be unlocked.  See the
// WalletPassphrase function for more details.
func (c *Client) VerifyMessage(address ltcutil.Address, signature, message string) (bool, error) {
	return c.VerifyMessageAsync(address, signature, message).Receive()
}

// *********************
// Dump/Import Functions
// *********************

// FutureDumpPrivKeyResult is a future promise to deliver the result of a
// DumpPrivKeyAsync RPC invocation (or an applicable error).
type FutureDumpPrivKeyResult chan *response

// Receive waits for the response promised by the future and returns the private
// key corresponding to the passed address encoded in the wallet import format
// (WIF)
func (r FutureDumpPrivKeyResult) Receive() (*ltcutil.WIF, error) {
	res, err := receiveFuture(r)
	if err != nil {
		return nil, err
	}

	// Unmarshal result as a string.
	var privKeyWIF string
	err = json.Unmarshal(res, &privKeyWIF)
	if err != nil {
		return nil, err
	}

	return ltcutil.DecodeWIF(privKeyWIF)
}

// DumpPrivKeyAsync returns an instance of a type that can be used to get the
// result of the RPC at some future time by invoking the Receive function on the
// returned instance.
//
// See DumpPrivKey for the blocking version and more details.
func (c *Client) DumpPrivKeyAsync(address ltcutil.Address) FutureDumpPrivKeyResult {
	addr := address.EncodeAddress()
	cmd := btcjson.NewDumpPrivKeyCmd(addr)
	return c.sendCmd(cmd)
}

// DumpPrivKey gets the private key corresponding to the passed address encoded
// in the wallet import format (WIF).
//
// NOTE: This function requires to the wallet to be unlocked.  See the
// WalletPassphrase function for more details.
func (c *Client) DumpPrivKey(address ltcutil.Address) (*ltcutil.WIF, error) {
	return c.DumpPrivKeyAsync(address).Receive()
}

// FutureImportAddressResult is a future promise to deliver the result of an
// ImportAddressAsync RPC invocation (or an applicable error).
type FutureImportAddressResult chan *response

// Receive waits for the response promised by the future and returns the result
// of importing the passed public address.
func (r FutureImportAddressResult) Receive() error {
	_, err := receiveFuture(r)
	return err
}

// ImportAddressAsync returns an instance of a type that can be used to get the
// result of the RPC at some future time by invoking the Receive function on the
// returned instance.
//
// See ImportAddress for the blocking version and more details.
func (c *Client) ImportAddressAsync(address string) FutureImportAddressResult {
	cmd := btcjson.NewImportAddressCmd(address, "", nil)
	return c.sendCmd(cmd)
}

// ImportAddress imports the passed public address.
func (c *Client) ImportAddress(address string) error {
	return c.ImportAddressAsync(address).Receive()
}

// ImportAddressRescanAsync returns an instance of a type that can be used to get the
// result of the RPC at some future time by invoking the Receive function on the
// returned instance.
//
// See ImportAddress for the blocking version and more details.
func (c *Client) ImportAddressRescanAsync(address string, account string, rescan bool) FutureImportAddressResult {
	cmd := btcjson.NewImportAddressCmd(address, account, &rescan)
	return c.sendCmd(cmd)
}

// ImportAddressRescan imports the passed public address. When rescan is true,
// the block history is scanned for transactions addressed to provided address.
func (c *Client) ImportAddressRescan(address string, account string, rescan bool) error {
	return c.ImportAddressRescanAsync(address, account, rescan).Receive()
}

// FutureImportPrivKeyResult is a future promise to deliver the result of an
// ImportPrivKeyAsync RPC invocation (or an applicable error).
type FutureImportPrivKeyResult chan *response

// Receive waits for the response promised by the future and returns the result
// of importing the passed private key which must be the wallet import format
// (WIF).
func (r FutureImportPrivKeyResult) Receive() error {
	_, err := receiveFuture(r)
	return err
}

// ImportPrivKeyAsync returns an instance of a type that can be used to get the
// result of the RPC at some future time by invoking the Receive function on the
// returned instance.
//
// See ImportPrivKey for the blocking version and more details.
func (c *Client) ImportPrivKeyAsync(privKeyWIF *ltcutil.WIF) FutureImportPrivKeyResult {
	wif := ""
	if privKeyWIF != nil {
		wif = privKeyWIF.String()
	}

	cmd := btcjson.NewImportPrivKeyCmd(wif, nil, nil)
	return c.sendCmd(cmd)
}

// ImportPrivKey imports the passed private key which must be the wallet import
// format (WIF).
func (c *Client) ImportPrivKey(privKeyWIF *ltcutil.WIF) error {
	return c.ImportPrivKeyAsync(privKeyWIF).Receive()
}

// ImportPrivKeyLabelAsync returns an instance of a type that can be used to get the
// result of the RPC at some future time by invoking the Receive function on the
// returned instance.
//
// See ImportPrivKey for the blocking version and more details.
func (c *Client) ImportPrivKeyLabelAsync(privKeyWIF *ltcutil.WIF, label string) FutureImportPrivKeyResult {
	wif := ""
	if privKeyWIF != nil {
		wif = privKeyWIF.String()
	}

	cmd := btcjson.NewImportPrivKeyCmd(wif, &label, nil)
	return c.sendCmd(cmd)
}

// ImportPrivKeyLabel imports the passed private key which must be the wallet import
// format (WIF). It sets the account label to the one provided.
func (c *Client) ImportPrivKeyLabel(privKeyWIF *ltcutil.WIF, label string) error {
	return c.ImportPrivKeyLabelAsync(privKeyWIF, label).Receive()
}

// ImportPrivKeyRescanAsync returns an instance of a type that can be used to get the
// result of the RPC at some future time by invoking the Receive function on the
// returned instance.
//
// See ImportPrivKey for the blocking version and more details.
func (c *Client) ImportPrivKeyRescanAsync(privKeyWIF *ltcutil.WIF, label string, rescan bool) FutureImportPrivKeyResult {
	wif := ""
	if privKeyWIF != nil {
		wif = privKeyWIF.String()
	}

	cmd := btcjson.NewImportPrivKeyCmd(wif, &label, &rescan)
	return c.sendCmd(cmd)
}

// ImportPrivKeyRescan imports the passed private key which must be the wallet import
// format (WIF). It sets the account label to the one provided. When rescan is true,
// the block history is scanned for transactions addressed to provided privKey.
func (c *Client) ImportPrivKeyRescan(privKeyWIF *ltcutil.WIF, label string, rescan bool) error {
	return c.ImportPrivKeyRescanAsync(privKeyWIF, label, rescan).Receive()
}

// FutureImportPubKeyResult is a future promise to deliver the result of an
// ImportPubKeyAsync RPC invocation (or an applicable error).
type FutureImportPubKeyResult chan *response

// Receive waits for the response promised by the future and returns the result
// of importing the passed public key.
func (r FutureImportPubKeyResult) Receive() error {
	_, err := receiveFuture(r)
	return err
}

// ImportPubKeyAsync returns an instance of a type that can be used to get the
// result of the RPC at some future time by invoking the Receive function on the
// returned instance.
//
// See ImportPubKey for the blocking version and more details.
func (c *Client) ImportPubKeyAsync(pubKey string) FutureImportPubKeyResult {
	cmd := btcjson.NewImportPubKeyCmd(pubKey, nil)
	return c.sendCmd(cmd)
}

// ImportPubKey imports the passed public key.
func (c *Client) ImportPubKey(pubKey string) error {
	return c.ImportPubKeyAsync(pubKey).Receive()
}

// ImportPubKeyRescanAsync returns an instance of a type that can be used to get the
// result of the RPC at some future time by invoking the Receive function on the
// returned instance.
//
// See ImportPubKey for the blocking version and more details.
func (c *Client) ImportPubKeyRescanAsync(pubKey string, rescan bool) FutureImportPubKeyResult {
	cmd := btcjson.NewImportPubKeyCmd(pubKey, &rescan)
	return c.sendCmd(cmd)
}

// ImportPubKeyRescan imports the passed public key. When rescan is true, the
// block history is scanned for transactions addressed to provided pubkey.
func (c *Client) ImportPubKeyRescan(pubKey string, rescan bool) error {
	return c.ImportPubKeyRescanAsync(pubKey, rescan).Receive()
}

// ***********************
// Miscellaneous Functions
// ***********************

// NOTE: While getinfo is implemented here (in wallet.go), a ltcd chain server
// will respond to getinfo requests as well, excluding any wallet information.

// FutureGetInfoResult is a future promise to deliver the result of a
// GetInfoAsync RPC invocation (or an applicable error).
type FutureGetInfoResult chan *response

// Receive waits for the response promised by the future and returns the info
// provided by the server.
func (r FutureGetInfoResult) Receive() (*btcjson.InfoWalletResult, error) {
	res, err := receiveFuture(r)
	if err != nil {
		return nil, err
	}

	// Unmarshal result as a getinfo result object.
	var infoRes btcjson.InfoWalletResult
	err = json.Unmarshal(res, &infoRes)
	if err != nil {
		return nil, err
	}

	return &infoRes, nil
}

// GetInfoAsync returns an instance of a type that can be used to get the result
// of the RPC at some future time by invoking the Receive function on the
// returned instance.
//
// See GetInfo for the blocking version and more details.
func (c *Client) GetInfoAsync() FutureGetInfoResult {
	cmd := btcjson.NewGetInfoCmd()
	return c.sendCmd(cmd)
}

// GetInfo returns miscellaneous info regarding the RPC server.  The returned
// info object may be void of wallet information if the remote server does
// not include wallet functionality.
func (c *Client) GetInfo() (*btcjson.InfoWalletResult, error) {
	return c.GetInfoAsync().Receive()
}

// TODO(davec): Implement
// backupwallet (NYI in btcwallet)
// encryptwallet (Won't be supported by btcwallet since it's always encrypted)
// getwalletinfo (NYI in btcwallet or btcjson)
// listaddressgroupings (NYI in btcwallet)
// listreceivedbyaccount (NYI in btcwallet)

// DUMP
// importwallet (NYI in btcwallet)
// dumpwallet (NYI in btcwallet)<|MERGE_RESOLUTION|>--- conflicted
+++ resolved
@@ -761,13 +761,8 @@
 // Receive waits for the response promised by the future and returns the
 // multisignature address that requires the specified number of signatures for
 // the provided addresses.
-<<<<<<< HEAD
-func (r FutureAddMultisigAddressResult) Receive() (btcutil.Address, error) {
+func (r FutureAddMultisigAddressResult) Receive() (ltcutil.Address, error) {
 	res, err := receiveFuture(r.responseChannel)
-=======
-func (r FutureAddMultisigAddressResult) Receive() (ltcutil.Address, error) {
-	res, err := receiveFuture(r)
->>>>>>> 4faa85af
 	if err != nil {
 		return nil, err
 	}
@@ -779,11 +774,7 @@
 		return nil, err
 	}
 
-<<<<<<< HEAD
-	return btcutil.DecodeAddress(addr, r.network)
-=======
-	return ltcutil.DecodeAddress(addr, &chaincfg.MainNetParams)
->>>>>>> 4faa85af
+	return ltcutil.DecodeAddress(addr, r.network)
 }
 
 // AddMultisigAddressAsync returns an instance of a type that can be used to get
@@ -807,14 +798,8 @@
 
 // AddMultisigAddress adds a multisignature address that requires the specified
 // number of signatures for the provided addresses to the wallet.
-<<<<<<< HEAD
-func (c *Client) AddMultisigAddress(requiredSigs int, addresses []btcutil.Address, account string) (btcutil.Address, error) {
+func (c *Client) AddMultisigAddress(requiredSigs int, addresses []ltcutil.Address, account string) (ltcutil.Address, error) {
 	return c.AddMultisigAddressAsync(requiredSigs, addresses, account).Receive()
-=======
-func (c *Client) AddMultisigAddress(requiredSigs int, addresses []ltcutil.Address, account string) (ltcutil.Address, error) {
-	return c.AddMultisigAddressAsync(requiredSigs, addresses,
-		account).Receive()
->>>>>>> 4faa85af
 }
 
 // FutureCreateMultisigResult is a future promise to deliver the result of a
@@ -896,13 +881,8 @@
 
 // Receive waits for the response promised by the future and returns a new
 // address.
-<<<<<<< HEAD
-func (r FutureGetNewAddressResult) Receive() (btcutil.Address, error) {
+func (r FutureGetNewAddressResult) Receive() (ltcutil.Address, error) {
 	res, err := receiveFuture(r.responseChannel)
-=======
-func (r FutureGetNewAddressResult) Receive() (ltcutil.Address, error) {
-	res, err := receiveFuture(r)
->>>>>>> 4faa85af
 	if err != nil {
 		return nil, err
 	}
@@ -914,11 +894,7 @@
 		return nil, err
 	}
 
-<<<<<<< HEAD
-	return btcutil.DecodeAddress(addr, r.network)
-=======
-	return ltcutil.DecodeAddress(addr, &chaincfg.MainNetParams)
->>>>>>> 4faa85af
+	return ltcutil.DecodeAddress(addr, r.network)
 }
 
 // GetNewAddressAsync returns an instance of a type that can be used to get the
@@ -935,14 +911,9 @@
 	return result
 }
 
-<<<<<<< HEAD
 // GetNewAddress returns a new address, and decodes based on the client's
 // chain params.
-func (c *Client) GetNewAddress(account string) (btcutil.Address, error) {
-=======
-// GetNewAddress returns a new address.
 func (c *Client) GetNewAddress(account string) (ltcutil.Address, error) {
->>>>>>> 4faa85af
 	return c.GetNewAddressAsync(account).Receive()
 }
 
@@ -956,13 +927,8 @@
 // Receive waits for the response promised by the future and returns a new
 // address for receiving change that will be associated with the provided
 // account.  Note that this is only for raw transactions and NOT for normal use.
-<<<<<<< HEAD
-func (r FutureGetRawChangeAddressResult) Receive() (btcutil.Address, error) {
+func (r FutureGetRawChangeAddressResult) Receive() (ltcutil.Address, error) {
 	res, err := receiveFuture(r.responseChannel)
-=======
-func (r FutureGetRawChangeAddressResult) Receive() (ltcutil.Address, error) {
-	res, err := receiveFuture(r)
->>>>>>> 4faa85af
 	if err != nil {
 		return nil, err
 	}
@@ -974,11 +940,7 @@
 		return nil, err
 	}
 
-<<<<<<< HEAD
-	return btcutil.DecodeAddress(addr, r.network)
-=======
-	return ltcutil.DecodeAddress(addr, &chaincfg.MainNetParams)
->>>>>>> 4faa85af
+	return ltcutil.DecodeAddress(addr, r.network)
 }
 
 // GetRawChangeAddressAsync returns an instance of a type that can be used to
@@ -1011,13 +973,8 @@
 
 // Receive waits for the response promised by the future and returns the new
 // address.
-<<<<<<< HEAD
-func (r FutureAddWitnessAddressResult) Receive() (btcutil.Address, error) {
+func (r FutureAddWitnessAddressResult) Receive() (ltcutil.Address, error) {
 	res, err := receiveFuture(r.responseChannel)
-=======
-func (r FutureAddWitnessAddressResult) Receive() (ltcutil.Address, error) {
-	res, err := receiveFuture(r)
->>>>>>> 4faa85af
 	if err != nil {
 		return nil, err
 	}
@@ -1029,11 +986,7 @@
 		return nil, err
 	}
 
-<<<<<<< HEAD
-	return btcutil.DecodeAddress(addr, r.network)
-=======
-	return ltcutil.DecodeAddress(addr, &chaincfg.MainNetParams)
->>>>>>> 4faa85af
+	return ltcutil.DecodeAddress(addr, r.network)
 }
 
 // AddWitnessAddressAsync returns an instance of a type that can be used to get
@@ -1065,13 +1018,8 @@
 
 // Receive waits for the response promised by the future and returns the current
 // Bitcoin address for receiving payments to the specified account.
-<<<<<<< HEAD
-func (r FutureGetAccountAddressResult) Receive() (btcutil.Address, error) {
+func (r FutureGetAccountAddressResult) Receive() (ltcutil.Address, error) {
 	res, err := receiveFuture(r.responseChannel)
-=======
-func (r FutureGetAccountAddressResult) Receive() (ltcutil.Address, error) {
-	res, err := receiveFuture(r)
->>>>>>> 4faa85af
 	if err != nil {
 		return nil, err
 	}
@@ -1083,11 +1031,7 @@
 		return nil, err
 	}
 
-<<<<<<< HEAD
-	return btcutil.DecodeAddress(addr, r.network)
-=======
-	return ltcutil.DecodeAddress(addr, &chaincfg.MainNetParams)
->>>>>>> 4faa85af
+	return ltcutil.DecodeAddress(addr, r.network)
 }
 
 // GetAccountAddressAsync returns an instance of a type that can be used to get
@@ -1184,13 +1128,8 @@
 
 // Receive waits for the response promised by the future and returns the list of
 // addresses associated with the passed account.
-<<<<<<< HEAD
-func (r FutureGetAddressesByAccountResult) Receive() ([]btcutil.Address, error) {
+func (r FutureGetAddressesByAccountResult) Receive() ([]ltcutil.Address, error) {
 	res, err := receiveFuture(r.responseChannel)
-=======
-func (r FutureGetAddressesByAccountResult) Receive() ([]ltcutil.Address, error) {
-	res, err := receiveFuture(r)
->>>>>>> 4faa85af
 	if err != nil {
 		return nil, err
 	}
@@ -1202,16 +1141,9 @@
 		return nil, err
 	}
 
-<<<<<<< HEAD
-	addresses := make([]btcutil.Address, len(addrStrings))
+	addresses := make([]ltcutil.Address, len(addrStrings))
 	for i, addrString := range addrStrings {
-		addresses[i], err = btcutil.DecodeAddress(addrString, r.network)
-=======
-	addrs := make([]ltcutil.Address, 0, len(addrStrings))
-	for _, addrStr := range addrStrings {
-		addr, err := ltcutil.DecodeAddress(addrStr,
-			&chaincfg.MainNetParams)
->>>>>>> 4faa85af
+		addresses[i], err = ltcutil.DecodeAddress(addrString, r.network)
 		if err != nil {
 			return nil, err
 		}
