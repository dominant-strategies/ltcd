--- conflicted
+++ resolved
@@ -34,11 +34,7 @@
 ### Command line example
 
 ```bash
-<<<<<<< HEAD
-$ ./ltcd --proxy=127.0.0.1:9050
-=======
 ./btcd --proxy=127.0.0.1:9050
->>>>>>> eaf0459f
 ```
 
 ### Config file example
@@ -80,11 +76,7 @@
 ### Command line example
 
 ```bash
-<<<<<<< HEAD
-$ ./ltcd --proxy=127.0.0.1:9050 --listen=127.0.0.1 --externalip=fooanon.onion
-=======
 ./btcd --proxy=127.0.0.1:9050 --listen=127.0.0.1 --externalip=fooanon.onion
->>>>>>> eaf0459f
 ```
 
 ### Config file example
@@ -119,11 +111,7 @@
 ### Command line example
 
 ```bash
-<<<<<<< HEAD
-$ ./ltcd --onion=127.0.0.1:9050 --externalip=fooanon.onion
-=======
 ./btcd --onion=127.0.0.1:9050 --externalip=fooanon.onion
->>>>>>> eaf0459f
 ```
 
 ### Config file example
@@ -146,11 +134,7 @@
 ### Command line example
 
 ```bash
-<<<<<<< HEAD
-$ ./ltcd --proxy=127.0.0.1:9050 --torisolation
-=======
 ./btcd --proxy=127.0.0.1:9050 --torisolation
->>>>>>> eaf0459f
 ```
 
 ### Config file example
