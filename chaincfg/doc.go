--- conflicted
+++ resolved
@@ -25,13 +25,8 @@
 //          "fmt"
 //          "log"
 //
-<<<<<<< HEAD
-//          "github.com/ltcsuite/ltcutil"
+//          "github.com/ltcsuite/ltcd/ltcutil"
 //          "github.com/ltcsuite/ltcd/chaincfg"
-=======
-//          "github.com/btcsuite/btcd/btcutil"
-//          "github.com/btcsuite/btcd/chaincfg"
->>>>>>> eaf0459f
 //  )
 //
 //  var testnet = flag.Bool("testnet", false, "operate on the testnet Bitcoin network")
