// Package chaincfg defines chain configuration parameters.
//
// In addition to the main Bitcoin network, which is intended for the transfer
// of monetary value, there also exists two currently active standard networks:
// regression test and testnet (version 3).  These networks are incompatible
// with each other (each sharing a different genesis block) and software should
// handle errors where input intended for one network is used on an application
// instance running on a different network.
//
// For library packages, chaincfg provides the ability to lookup chain
// parameters and encoding magics when passed a *Params.  Older APIs not updated
// to the new convention of passing a *Params may lookup the parameters for a
// wire.BitcoinNet using ParamsForNet, but be aware that this usage is
// deprecated and will be removed from chaincfg in the future.
//
// For main packages, a (typically global) var may be assigned the address of
// one of the standard Param vars for use as the application's "active" network.
// When a network parameter is needed, it may then be looked up through this
// variable (either directly, or hidden in a library call).
//
//	package main
//
//	import (
//	        "flag"
//	        "fmt"
//	        "log"
//
<<<<<<< HEAD
//          "github.com/ltcsuite/ltcd/ltcutil"
//          "github.com/ltcsuite/ltcd/chaincfg"
//  )
=======
//	        "github.com/btcsuite/btcd/btcutil"
//	        "github.com/btcsuite/btcd/chaincfg"
//	)
>>>>>>> 80f5a0ff
//
//	var testnet = flag.Bool("testnet", false, "operate on the testnet Bitcoin network")
//
//	// By default (without -testnet), use mainnet.
//	var chainParams = &chaincfg.MainNetParams
//
//	func main() {
//	        flag.Parse()
//
<<<<<<< HEAD
//          // Modify active network parameters if operating on testnet.
//          if *testnet {
//                  chainParams = &chaincfg.TestNet4Params
//          }
=======
//	        // Modify active network parameters if operating on testnet.
//	        if *testnet {
//	                chainParams = &chaincfg.TestNet3Params
//	        }
>>>>>>> 80f5a0ff
//
//	        // later...
//
<<<<<<< HEAD
//          // Create and print new payment address, specific to the active network.
//          pubKeyHash := make([]byte, 20)
//          addr, err := ltcutil.NewAddressPubKeyHash(pubKeyHash, chainParams)
//          if err != nil {
//                  log.Fatal(err)
//          }
//          fmt.Println(addr)
//  }
=======
//	        // Create and print new payment address, specific to the active network.
//	        pubKeyHash := make([]byte, 20)
//	        addr, err := btcutil.NewAddressPubKeyHash(pubKeyHash, chainParams)
//	        if err != nil {
//	                log.Fatal(err)
//	        }
//	        fmt.Println(addr)
//	}
>>>>>>> 80f5a0ff
//
// If an application does not use one of the three standard Bitcoin networks,
// a new Params struct may be created which defines the parameters for the
// non-standard network.  As a general rule of thumb, all network parameters
// should be unique to the network, but parameter collisions can still occur
// (unfortunately, this is the case with regtest and testnet sharing magics).
package chaincfg<|MERGE_RESOLUTION|>--- conflicted
+++ resolved
@@ -1,6 +1,6 @@
 // Package chaincfg defines chain configuration parameters.
 //
-// In addition to the main Bitcoin network, which is intended for the transfer
+// In addition to the main Litecoin network, which is intended for the transfer
 // of monetary value, there also exists two currently active standard networks:
 // regression test and testnet (version 3).  These networks are incompatible
 // with each other (each sharing a different genesis block) and software should
@@ -25,17 +25,11 @@
 //	        "fmt"
 //	        "log"
 //
-<<<<<<< HEAD
-//          "github.com/ltcsuite/ltcd/ltcutil"
-//          "github.com/ltcsuite/ltcd/chaincfg"
-//  )
-=======
-//	        "github.com/btcsuite/btcd/btcutil"
-//	        "github.com/btcsuite/btcd/chaincfg"
+//	        "github.com/ltcsuite/ltcd/ltcutil"
+//	        "github.com/ltcsuite/ltcd/chaincfg"
 //	)
->>>>>>> 80f5a0ff
 //
-//	var testnet = flag.Bool("testnet", false, "operate on the testnet Bitcoin network")
+//	var testnet = flag.Bool("testnet", false, "operate on the testnet Litecoin network")
 //
 //	// By default (without -testnet), use mainnet.
 //	var chainParams = &chaincfg.MainNetParams
@@ -43,41 +37,23 @@
 //	func main() {
 //	        flag.Parse()
 //
-<<<<<<< HEAD
-//          // Modify active network parameters if operating on testnet.
-//          if *testnet {
-//                  chainParams = &chaincfg.TestNet4Params
-//          }
-=======
 //	        // Modify active network parameters if operating on testnet.
 //	        if *testnet {
-//	                chainParams = &chaincfg.TestNet3Params
+//	                chainParams = &chaincfg.TestNet4Params
 //	        }
->>>>>>> 80f5a0ff
 //
 //	        // later...
 //
-<<<<<<< HEAD
-//          // Create and print new payment address, specific to the active network.
-//          pubKeyHash := make([]byte, 20)
-//          addr, err := ltcutil.NewAddressPubKeyHash(pubKeyHash, chainParams)
-//          if err != nil {
-//                  log.Fatal(err)
-//          }
-//          fmt.Println(addr)
-//  }
-=======
 //	        // Create and print new payment address, specific to the active network.
 //	        pubKeyHash := make([]byte, 20)
-//	        addr, err := btcutil.NewAddressPubKeyHash(pubKeyHash, chainParams)
+//	        addr, err := ltcutil.NewAddressPubKeyHash(pubKeyHash, chainParams)
 //	        if err != nil {
 //	                log.Fatal(err)
 //	        }
 //	        fmt.Println(addr)
 //	}
->>>>>>> 80f5a0ff
 //
-// If an application does not use one of the three standard Bitcoin networks,
+// If an application does not use one of the three standard Litecoin networks,
 // a new Params struct may be created which defines the parameters for the
 // non-standard network.  As a general rule of thumb, all network parameters
 // should be unique to the network, but parameter collisions can still occur
