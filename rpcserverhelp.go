// Copyright (c) 2015-2017 The btcsuite developers
// Copyright (c) 2015-2017 The Decred developers
// Use of this source code is governed by an ISC
// license that can be found in the LICENSE file.

package main

import (
	"errors"
	"sort"
	"strings"
	"sync"

	"github.com/ltcsuite/ltcd/btcjson"
)

// helpDescsEnUS defines the English descriptions used for the help strings.
var helpDescsEnUS = map[string]string{
	// DebugLevelCmd help.
	"debuglevel--synopsis": "Dynamically changes the debug logging level.\n" +
		"The levelspec can either a debug level or of the form:\n" +
		"<subsystem>=<level>,<subsystem2>=<level2>,...\n" +
		"The valid debug levels are trace, debug, info, warn, error, and critical.\n" +
		"The valid subsystems are AMGR, ADXR, BCDB, BMGR, LTCD, CHAN, DISC, PEER, RPCS, SCRP, SRVR, and TXMP.\n" +
		"Finally the keyword 'show' will return a list of the available subsystems.",
	"debuglevel-levelspec":   "The debug level(s) to use or the keyword 'show'",
	"debuglevel--condition0": "levelspec!=show",
	"debuglevel--condition1": "levelspec=show",
	"debuglevel--result0":    "The string 'Done.'",
	"debuglevel--result1":    "The list of subsystems",

	// AddNodeCmd help.
	"addnode--synopsis": "Attempts to add or remove a persistent peer.",
	"addnode-addr":      "IP address and port of the peer to operate on",
	"addnode-subcmd":    "'add' to add a persistent peer, 'remove' to remove a persistent peer, or 'onetry' to try a single connection to a peer",

	// NodeCmd help.
	"node--synopsis":     "Attempts to add or remove a peer.",
	"node-subcmd":        "'disconnect' to remove all matching non-persistent peers, 'remove' to remove a persistent peer, or 'connect' to connect to a peer",
	"node-target":        "Either the IP address and port of the peer to operate on, or a valid peer ID.",
	"node-connectsubcmd": "'perm' to make the connected peer a permanent one, 'temp' to try a single connect to a peer",

	// TransactionInput help.
	"transactioninput-txid": "The hash of the input transaction",
	"transactioninput-vout": "The specific output of the input transaction to redeem",

	// CreateRawTransactionCmd help.
	"createrawtransaction--synopsis": "Returns a new transaction spending the provided inputs and sending to the provided addresses.\n" +
		"The transaction inputs are not signed in the created transaction.\n" +
		"The signrawtransaction RPC command provided by wallet must be used to sign the resulting transaction.",
	"createrawtransaction-inputs":         "The inputs to the transaction",
	"createrawtransaction-amounts":        "JSON object with the destination addresses as keys and amounts as values",
	"createrawtransaction-amounts--key":   "address",
	"createrawtransaction-amounts--value": "n.nnn",
	"createrawtransaction-amounts--desc":  "The destination address as the key and the amount in LTC as the value",
	"createrawtransaction-locktime":       "Locktime value; a non-zero value will also locktime-activate the inputs",
	"createrawtransaction--result0":       "Hex-encoded bytes of the serialized transaction",

	// ScriptSig help.
	"scriptsig-asm": "Disassembly of the script",
	"scriptsig-hex": "Hex-encoded bytes of the script",

	// PrevOut help.
	"prevout-addresses": "previous output addresses",
	"prevout-value":     "previous output value",

	// VinPrevOut help.
	"vinprevout-coinbase":    "The hex-encoded bytes of the signature script (coinbase txns only)",
	"vinprevout-txid":        "The hash of the origin transaction (non-coinbase txns only)",
	"vinprevout-vout":        "The index of the output being redeemed from the origin transaction (non-coinbase txns only)",
	"vinprevout-scriptSig":   "The signature script used to redeem the origin transaction as a JSON object (non-coinbase txns only)",
	"vinprevout-txinwitness": "The witness stack of the passed input, encoded as a JSON string array",
	"vinprevout-prevOut":     "Data from the origin transaction output with index vout.",
	"vinprevout-sequence":    "The script sequence number",

	// Vin help.
	"vin-coinbase":    "The hex-encoded bytes of the signature script (coinbase txns only)",
	"vin-txid":        "The hash of the origin transaction (non-coinbase txns only)",
	"vin-vout":        "The index of the output being redeemed from the origin transaction (non-coinbase txns only)",
	"vin-scriptSig":   "The signature script used to redeem the origin transaction as a JSON object (non-coinbase txns only)",
	"vin-txinwitness": "The witness used to redeem the input encoded as a string array of its items",
	"vin-sequence":    "The script sequence number",

	// ScriptPubKeyResult help.
	"scriptpubkeyresult-asm":       "Disassembly of the script",
	"scriptpubkeyresult-hex":       "Hex-encoded bytes of the script",
	"scriptpubkeyresult-reqSigs":   "(DEPRECATED) The number of required signatures",
	"scriptpubkeyresult-type":      "The type of the script (e.g. 'pubkeyhash')",
<<<<<<< HEAD
	"scriptpubkeyresult-addresses": "The litecoin addresses associated with this script",
=======
	"scriptpubkeyresult-address":   "The bitcoin address associated with this script (only if a well-defined address exists)",
	"scriptpubkeyresult-addresses": "(DEPRECATED) The bitcoin addresses associated with this script",
>>>>>>> 80f5a0ff

	// Vout help.
	"vout-value":        "The amount in LTC",
	"vout-n":            "The index of this transaction output",
	"vout-scriptPubKey": "The public key script used to pay coins as a JSON object",

	// TxRawDecodeResult help.
	"txrawdecoderesult-txid":     "The hash of the transaction",
	"txrawdecoderesult-version":  "The transaction version",
	"txrawdecoderesult-locktime": "The transaction lock time",
	"txrawdecoderesult-vin":      "The transaction inputs as JSON objects",
	"txrawdecoderesult-vout":     "The transaction outputs as JSON objects",

	// DecodeRawTransactionCmd help.
	"decoderawtransaction--synopsis": "Returns a JSON object representing the provided serialized, hex-encoded transaction.",
	"decoderawtransaction-hextx":     "Serialized, hex-encoded transaction",

	// DecodeScriptResult help.
	"decodescriptresult-asm":       "Disassembly of the script",
	"decodescriptresult-reqSigs":   "(DEPRECATED) The number of required signatures",
	"decodescriptresult-type":      "The type of the script (e.g. 'pubkeyhash')",
<<<<<<< HEAD
	"decodescriptresult-addresses": "The litecoin addresses associated with this script",
=======
	"decodescriptresult-address":   "The bitcoin address associated with this script (only if a well-defined address exists)",
	"decodescriptresult-addresses": "(DEPRECATED) The bitcoin addresses associated with this script",
>>>>>>> 80f5a0ff
	"decodescriptresult-p2sh":      "The script hash for use in pay-to-script-hash transactions (only present if the provided redeem script is not already a pay-to-script-hash script)",

	// DecodeScriptCmd help.
	"decodescript--synopsis": "Returns a JSON object with information about the provided hex-encoded script.",
	"decodescript-hexscript": "Hex-encoded script",

	// EstimateFeeCmd help.
	"estimatefee--synopsis": "Estimate the fee per kilobyte in satoshis " +
		"required for a transaction to be mined before a certain number of " +
		"blocks have been generated.",
	"estimatefee-numblocks": "The maximum number of blocks which can be " +
		"generated before the transaction is mined.",
	"estimatefee--result0": "Estimated fee per kilobyte in satoshis for a block to " +
		"be mined in the next NumBlocks blocks.",

	// GenerateCmd help
	"generate--synopsis": "Generates a set number of blocks (simnet or regtest only) and returns a JSON\n" +
		" array of their hashes.",
	"generate-numblocks": "Number of blocks to generate",
	"generate--result0":  "The hashes, in order, of blocks generated by the call",

	// GetAddedNodeInfoResultAddr help.
	"getaddednodeinforesultaddr-address":   "The ip address for this DNS entry",
	"getaddednodeinforesultaddr-connected": "The connection 'direction' (inbound/outbound/false)",

	// GetAddedNodeInfoResult help.
	"getaddednodeinforesult-addednode": "The ip address or domain of the added peer",
	"getaddednodeinforesult-connected": "Whether or not the peer is currently connected",
	"getaddednodeinforesult-addresses": "DNS lookup and connection information about the peer",

	// GetAddedNodeInfo help.
	"getaddednodeinfo--synopsis":   "Returns information about manually added (persistent) peers.",
	"getaddednodeinfo-dns":         "Specifies whether the returned data is a JSON object including DNS and connection information, or just a list of added peers",
	"getaddednodeinfo-node":        "Only return information about this specific peer instead of all added peers",
	"getaddednodeinfo--condition0": "dns=false",
	"getaddednodeinfo--condition1": "dns=true",
	"getaddednodeinfo--result0":    "List of added peers",

	// GetBestBlockResult help.
	"getbestblockresult-hash":   "Hex-encoded bytes of the best block hash",
	"getbestblockresult-height": "Height of the best block",

	// GetBestBlockCmd help.
	"getbestblock--synopsis": "Get block height and hash of best block in the main chain.",
	"getbestblock--result0":  "Get block height and hash of best block in the main chain.",

	// GetBestBlockHashCmd help.
	"getbestblockhash--synopsis": "Returns the hash of the of the best (most recent) block in the longest block chain.",
	"getbestblockhash--result0":  "The hex-encoded block hash",

	// GetBlockCmd help.
	"getblock--synopsis":   "Returns information about a block given its hash.",
	"getblock-hash":        "The hash of the block",
	"getblock-verbosity":   "Specifies whether the block data should be returned as a hex-encoded string (0), as parsed data with a slice of TXIDs (1), or as parsed data with parsed transaction data (2) ",
	"getblock--condition0": "verbosity=0",
	"getblock--condition1": "verbosity=1",
	"getblock--result0":    "Hex-encoded bytes of the serialized block",

	// GetBlockChainInfoCmd help.
	"getblockchaininfo--synopsis": "Returns information about the current blockchain state and the status of any active soft-fork deployments.",

	// GetBlockChainInfoResult help.
	"getblockchaininforesult-chain":                "The name of the chain the daemon is on (testnet, mainnet, etc)",
	"getblockchaininforesult-blocks":               "The number of blocks in the best known chain",
	"getblockchaininforesult-headers":              "The number of headers that we've gathered for in the best known chain",
	"getblockchaininforesult-bestblockhash":        "The block hash for the latest block in the main chain",
	"getblockchaininforesult-difficulty":           "The current chain difficulty",
	"getblockchaininforesult-mediantime":           "The median time from the PoV of the best block in the chain",
	"getblockchaininforesult-verificationprogress": "An estimate for how much of the best chain we've verified",
	"getblockchaininforesult-pruned":               "A bool that indicates if the node is pruned or not",
	"getblockchaininforesult-pruneheight":          "The lowest block retained in the current pruned chain",
	"getblockchaininforesult-chainwork":            "The total cumulative work in the best chain",
	"getblockchaininforesult-size_on_disk":         "The estimated size of the block and undo files on disk",
	"getblockchaininforesult-initialblockdownload": "Estimate of whether this node is in Initial Block Download mode",
	"getblockchaininforesult-softforks":            "The status of the super-majority soft-forks",
	"getblockchaininforesult-unifiedsoftforks":     "The status of the super-majority soft-forks used by litecoind on or after v0.19.0",

	// SoftForkDescription help.
	"softforkdescription-reject":  "The current activation status of the softfork",
	"softforkdescription-version": "The block version that signals enforcement of this softfork",
	"softforkdescription-id":      "The string identifier for the soft fork",
	"-status":                     "A bool which indicates if the soft fork is active",

	// SoftForks help.
	"softforks-softforks":             "The status of the super-majority soft-forks",
	"softforks-bip9_softforks":        "JSON object describing active BIP0009 deployments",
	"softforks-bip9_softforks--key":   "bip9_softforks",
	"softforks-bip9_softforks--value": "An object describing a particular BIP009 deployment",
	"softforks-bip9_softforks--desc":  "The status of any defined BIP0009 soft-fork deployments",

	// UnifiedSoftForks help.
	"unifiedsoftforks-softforks":        "The status of the super-majority soft-forks used by litecoind on or after v0.19.0",
	"unifiedsoftforks-softforks--key":   "softforks",
	"unifiedsoftforks-softforks--value": "An object describing an active softfork deployment used by litecoind on or after v0.19.0",
	"unifiedsoftforks-softforks--desc":  "JSON object describing an active softfork deployment used by litecoind on or after v0.19.0",

	// TxRawResult help.
	"txrawresult-hex":           "Hex-encoded transaction",
	"txrawresult-txid":          "The hash of the transaction",
	"txrawresult-version":       "The transaction version",
	"txrawresult-locktime":      "The transaction lock time",
	"txrawresult-vin":           "The transaction inputs as JSON objects",
	"txrawresult-vout":          "The transaction outputs as JSON objects",
	"txrawresult-blockhash":     "Hash of the block the transaction is part of",
	"txrawresult-confirmations": "Number of confirmations of the block",
	"txrawresult-time":          "Transaction time in seconds since 1 Jan 1970 GMT",
	"txrawresult-blocktime":     "Block time in seconds since the 1 Jan 1970 GMT",
	"txrawresult-size":          "The size of the transaction in bytes",
	"txrawresult-vsize":         "The virtual size of the transaction in bytes",
	"txrawresult-weight":        "The transaction's weight (between vsize*4-3 and vsize*4)",
	"txrawresult-hash":          "The wtxid of the transaction",

	// SearchRawTransactionsResult help.
	"searchrawtransactionsresult-hex":           "Hex-encoded transaction",
	"searchrawtransactionsresult-txid":          "The hash of the transaction",
	"searchrawtransactionsresult-hash":          "The wxtid of the transaction",
	"searchrawtransactionsresult-version":       "The transaction version",
	"searchrawtransactionsresult-locktime":      "The transaction lock time",
	"searchrawtransactionsresult-vin":           "The transaction inputs as JSON objects",
	"searchrawtransactionsresult-vout":          "The transaction outputs as JSON objects",
	"searchrawtransactionsresult-blockhash":     "Hash of the block the transaction is part of",
	"searchrawtransactionsresult-confirmations": "Number of confirmations of the block",
	"searchrawtransactionsresult-time":          "Transaction time in seconds since 1 Jan 1970 GMT",
	"searchrawtransactionsresult-blocktime":     "Block time in seconds since the 1 Jan 1970 GMT",
	"searchrawtransactionsresult-size":          "The size of the transaction in bytes",
	"searchrawtransactionsresult-vsize":         "The virtual size of the transaction in bytes",
	"searchrawtransactionsresult-weight":        "The transaction's weight (between vsize*4-3 and vsize*4)",

	// GetBlockVerboseResult help.
	"getblockverboseresult-hash":              "The hash of the block (same as provided)",
	"getblockverboseresult-confirmations":     "The number of confirmations",
	"getblockverboseresult-size":              "The size of the block",
	"getblockverboseresult-height":            "The height of the block in the block chain",
	"getblockverboseresult-version":           "The block version",
	"getblockverboseresult-versionHex":        "The block version in hexadecimal",
	"getblockverboseresult-merkleroot":        "Root hash of the merkle tree",
	"getblockverboseresult-tx":                "The transaction hashes (only when verbosity=1)",
	"getblockverboseresult-rawtx":             "The transactions as JSON objects (only when verbosity=2)",
	"getblockverboseresult-time":              "The block time in seconds since 1 Jan 1970 GMT",
	"getblockverboseresult-nonce":             "The block nonce",
	"getblockverboseresult-bits":              "The bits which represent the block difficulty",
	"getblockverboseresult-difficulty":        "The proof-of-work difficulty as a multiple of the minimum difficulty",
	"getblockverboseresult-previousblockhash": "The hash of the previous block",
	"getblockverboseresult-nextblockhash":     "The hash of the next block (only if there is one)",
	"getblockverboseresult-strippedsize":      "The size of the block without witness data",
	"getblockverboseresult-weight":            "The weight of the block",

	// GetBlockCountCmd help.
	"getblockcount--synopsis": "Returns the number of blocks in the longest block chain.",
	"getblockcount--result0":  "The current block count",

	// GetBlockHashCmd help.
	"getblockhash--synopsis": "Returns hash of the block in best block chain at the given height.",
	"getblockhash-index":     "The block height",
	"getblockhash--result0":  "The block hash",

	// GetBlockHeaderCmd help.
	"getblockheader--synopsis":   "Returns information about a block header given its hash.",
	"getblockheader-hash":        "The hash of the block",
	"getblockheader-verbose":     "Specifies the block header is returned as a JSON object instead of hex-encoded string",
	"getblockheader--condition0": "verbose=false",
	"getblockheader--condition1": "verbose=true",
	"getblockheader--result0":    "The block header hash",

	// GetBlockHeaderVerboseResult help.
	"getblockheaderverboseresult-hash":              "The hash of the block (same as provided)",
	"getblockheaderverboseresult-confirmations":     "The number of confirmations",
	"getblockheaderverboseresult-height":            "The height of the block in the block chain",
	"getblockheaderverboseresult-version":           "The block version",
	"getblockheaderverboseresult-versionHex":        "The block version in hexadecimal",
	"getblockheaderverboseresult-merkleroot":        "Root hash of the merkle tree",
	"getblockheaderverboseresult-time":              "The block time in seconds since 1 Jan 1970 GMT",
	"getblockheaderverboseresult-nonce":             "The block nonce",
	"getblockheaderverboseresult-bits":              "The bits which represent the block difficulty",
	"getblockheaderverboseresult-difficulty":        "The proof-of-work difficulty as a multiple of the minimum difficulty",
	"getblockheaderverboseresult-previousblockhash": "The hash of the previous block",
	"getblockheaderverboseresult-nextblockhash":     "The hash of the next block (only if there is one)",

	// TemplateRequest help.
	"templaterequest-mode":         "This is 'template', 'proposal', or omitted",
	"templaterequest-capabilities": "List of capabilities",
	"templaterequest-longpollid":   "The long poll ID of a job to monitor for expiration; required and valid only for long poll requests ",
	"templaterequest-sigoplimit":   "Number of signature operations allowed in blocks (this parameter is ignored)",
	"templaterequest-sizelimit":    "Number of bytes allowed in blocks (this parameter is ignored)",
	"templaterequest-maxversion":   "Highest supported block version number (this parameter is ignored)",
	"templaterequest-target":       "The desired target for the block template (this parameter is ignored)",
	"templaterequest-data":         "Hex-encoded block data (only for mode=proposal)",
	"templaterequest-workid":       "The server provided workid if provided in block template (not applicable)",
	"templaterequest-rules":        "Specific block rules that are to be enforced e.g. '[\"segwit\"]",

	// GetBlockTemplateResultTx help.
	"getblocktemplateresulttx-data":    "Hex-encoded transaction data (byte-for-byte)",
	"getblocktemplateresulttx-hash":    "Hex-encoded transaction hash (little endian if treated as a 256-bit number)",
	"getblocktemplateresulttx-depends": "Other transactions before this one (by 1-based index in the 'transactions'  list) that must be present in the final block if this one is",
	"getblocktemplateresulttx-fee":     "Difference in value between transaction inputs and outputs (in Satoshi)",
	"getblocktemplateresulttx-sigops":  "Total number of signature operations as counted for purposes of block limits",
	"getblocktemplateresulttx-txid":    "The transaction id, can be different from hash.",
	"getblocktemplateresulttx-weight":  "The weight of the transaction",

	// GetBlockTemplateResultAux help.
	"getblocktemplateresultaux-flags": "Hex-encoded byte-for-byte data to include in the coinbase signature script",

	// GetBlockTemplateResult help.
	"getblocktemplateresult-bits":                       "Hex-encoded compressed difficulty",
	"getblocktemplateresult-curtime":                    "Current time as seen by the server (recommended for block time); must fall within mintime/maxtime rules",
	"getblocktemplateresult-height":                     "Height of the block to be solved",
	"getblocktemplateresult-previousblockhash":          "Hex-encoded big-endian hash of the previous block",
	"getblocktemplateresult-sigoplimit":                 "Number of sigops allowed in blocks ",
	"getblocktemplateresult-sizelimit":                  "Number of bytes allowed in blocks",
	"getblocktemplateresult-transactions":               "Array of transactions as JSON objects",
	"getblocktemplateresult-version":                    "The block version",
	"getblocktemplateresult-coinbaseaux":                "Data that should be included in the coinbase signature script",
	"getblocktemplateresult-coinbasetxn":                "Information about the coinbase transaction",
	"getblocktemplateresult-coinbasevalue":              "Total amount available for the coinbase in Satoshi",
	"getblocktemplateresult-workid":                     "This value must be returned with result if provided (not provided)",
	"getblocktemplateresult-longpollid":                 "Identifier for long poll request which allows monitoring for expiration",
	"getblocktemplateresult-longpolluri":                "An alternate URI to use for long poll requests if provided (not provided)",
	"getblocktemplateresult-submitold":                  "Not applicable",
	"getblocktemplateresult-target":                     "Hex-encoded big-endian number which valid results must be less than",
	"getblocktemplateresult-expires":                    "Maximum number of seconds (starting from when the server sent the response) this work is valid for",
	"getblocktemplateresult-maxtime":                    "Maximum allowed time",
	"getblocktemplateresult-mintime":                    "Minimum allowed time",
	"getblocktemplateresult-mutable":                    "List of mutations the server explicitly allows",
	"getblocktemplateresult-noncerange":                 "Two concatenated hex-encoded big-endian 32-bit integers which represent the valid ranges of nonces the miner may scan",
	"getblocktemplateresult-capabilities":               "List of server capabilities including 'proposal' to indicate support for block proposals",
	"getblocktemplateresult-reject-reason":              "Reason the proposal was invalid as-is (only applies to proposal responses)",
	"getblocktemplateresult-default_witness_commitment": "The witness commitment itself. Will be populated if the block has witness data",
	"getblocktemplateresult-weightlimit":                "The current limit on the max allowed weight of a block",

	// GetBlockTemplateCmd help.
	"getblocktemplate--synopsis": "Returns a JSON object with information necessary to construct a block to mine or accepts a proposal to validate.\n" +
		"See BIP0022 and BIP0023 for the full specification.",
	"getblocktemplate-request":     "Request object which controls the mode and several parameters",
	"getblocktemplate--condition0": "mode=template",
	"getblocktemplate--condition1": "mode=proposal, rejected",
	"getblocktemplate--condition2": "mode=proposal, accepted",
	"getblocktemplate--result1":    "An error string which represents why the proposal was rejected or nothing if accepted",

	// GetCFilterCmd help.
	"getcfilter--synopsis":  "Returns a block's committed filter given its hash.",
	"getcfilter-filtertype": "The type of filter to return (0=regular)",
	"getcfilter-hash":       "The hash of the block",
	"getcfilter--result0":   "The block's committed filter",

	// GetCFilterHeaderCmd help.
	"getcfilterheader--synopsis":  "Returns a block's compact filter header given its hash.",
	"getcfilterheader-filtertype": "The type of filter header to return (0=regular)",
	"getcfilterheader-hash":       "The hash of the block",
	"getcfilterheader--result0":   "The block's gcs filter header",

	// GetConnectionCountCmd help.
	"getconnectioncount--synopsis": "Returns the number of active connections to other peers.",
	"getconnectioncount--result0":  "The number of connections",

	// GetCurrentNetCmd help.
	"getcurrentnet--synopsis": "Get litecoin network the server is running on.",
	"getcurrentnet--result0":  "The network identifer",

	// GetDifficultyCmd help.
	"getdifficulty--synopsis": "Returns the proof-of-work difficulty as a multiple of the minimum difficulty.",
	"getdifficulty--result0":  "The difficulty",

	// GetGenerateCmd help.
	"getgenerate--synopsis": "Returns if the server is set to generate coins (mine) or not.",
	"getgenerate--result0":  "True if mining, false if not",

	// GetHashesPerSecCmd help.
	"gethashespersec--synopsis": "Returns a recent hashes per second performance measurement while generating coins (mining).",
	"gethashespersec--result0":  "The number of hashes per second",

	// InfoChainResult help.
	"infochainresult-version":         "The version of the server",
	"infochainresult-protocolversion": "The latest supported protocol version",
	"infochainresult-blocks":          "The number of blocks processed",
	"infochainresult-timeoffset":      "The time offset",
	"infochainresult-connections":     "The number of connected peers",
	"infochainresult-proxy":           "The proxy used by the server",
	"infochainresult-difficulty":      "The current target difficulty",
	"infochainresult-testnet":         "Whether or not server is using testnet",
	"infochainresult-relayfee":        "The minimum relay fee for non-free transactions in LTC/KB",
	"infochainresult-errors":          "Any current errors",

	// InfoWalletResult help.
	"infowalletresult-version":         "The version of the server",
	"infowalletresult-protocolversion": "The latest supported protocol version",
	"infowalletresult-walletversion":   "The version of the wallet server",
	"infowalletresult-balance":         "The total litecoin balance of the wallet",
	"infowalletresult-blocks":          "The number of blocks processed",
	"infowalletresult-timeoffset":      "The time offset",
	"infowalletresult-connections":     "The number of connected peers",
	"infowalletresult-proxy":           "The proxy used by the server",
	"infowalletresult-difficulty":      "The current target difficulty",
	"infowalletresult-testnet":         "Whether or not server is using testnet",
	"infowalletresult-keypoololdest":   "Seconds since 1 Jan 1970 GMT of the oldest pre-generated key in the key pool",
	"infowalletresult-keypoolsize":     "The number of new keys that are pre-generated",
	"infowalletresult-unlocked_until":  "The timestamp in seconds since 1 Jan 1970 GMT that the wallet is unlocked for transfers, or 0 if the wallet is locked",
	"infowalletresult-paytxfee":        "The transaction fee set in LTC/KB",
	"infowalletresult-relayfee":        "The minimum relay fee for non-free transactions in LTC/KB",
	"infowalletresult-errors":          "Any current errors",

	// GetHeadersCmd help.
	"getheaders--synopsis":     "Returns block headers starting with the first known block hash from the request",
	"getheaders-blocklocators": "JSON array of hex-encoded hashes of blocks.  Headers are returned starting from the first known hash in this list",
	"getheaders-hashstop":      "Block hash to stop including block headers for; if not found, all headers to the latest known block are returned.",
	"getheaders--result0":      "Serialized block headers of all located blocks, limited to some arbitrary maximum number of hashes (currently 2000, which matches the wire protocol headers message, but this is not guaranteed)",

	// GetInfoCmd help.
	"getinfo--synopsis": "Returns a JSON object containing various state info.",

	// GetMempoolInfoCmd help.
	"getmempoolinfo--synopsis": "Returns memory pool information",

	// GetMempoolInfoResult help.
	"getmempoolinforesult-bytes": "Size in bytes of the mempool",
	"getmempoolinforesult-size":  "Number of transactions in the mempool",

	// GetMiningInfoResult help.
	"getmininginforesult-blocks":             "Height of the latest best block",
	"getmininginforesult-currentblocksize":   "Size of the latest best block",
	"getmininginforesult-currentblockweight": "Weight of the latest best block",
	"getmininginforesult-currentblocktx":     "Number of transactions in the latest best block",
	"getmininginforesult-difficulty":         "Current target difficulty",
	"getmininginforesult-errors":             "Any current errors",
	"getmininginforesult-generate":           "Whether or not server is set to generate coins",
	"getmininginforesult-genproclimit":       "Number of processors to use for coin generation (-1 when disabled)",
	"getmininginforesult-hashespersec":       "Recent hashes per second performance measurement while generating coins",
	"getmininginforesult-networkhashps":      "Estimated network hashes per second for the most recent blocks",
	"getmininginforesult-pooledtx":           "Number of transactions in the memory pool",
	"getmininginforesult-testnet":            "Whether or not server is using testnet",

	// GetMiningInfoCmd help.
	"getmininginfo--synopsis": "Returns a JSON object containing mining-related information.",

	// GetNetworkHashPSCmd help.
	"getnetworkhashps--synopsis": "Returns the estimated network hashes per second for the block heights provided by the parameters.",
	"getnetworkhashps-blocks":    "The number of blocks, or -1 for blocks since last difficulty change",
	"getnetworkhashps-height":    "Perform estimate ending with this height or -1 for current best chain block height",
	"getnetworkhashps--result0":  "Estimated hashes per second",

	// GetNetTotalsCmd help.
	"getnettotals--synopsis": "Returns a JSON object containing network traffic statistics.",

	// GetNetTotalsResult help.
	"getnettotalsresult-totalbytesrecv": "Total bytes received",
	"getnettotalsresult-totalbytessent": "Total bytes sent",
	"getnettotalsresult-timemillis":     "Number of milliseconds since 1 Jan 1970 GMT",

	// GetNodeAddressesResult help.
	"getnodeaddressesresult-time":     "Timestamp in seconds since epoch (Jan 1 1970 GMT) keeping track of when the node was last seen",
	"getnodeaddressesresult-services": "The services offered",
	"getnodeaddressesresult-address":  "The address of the node",
	"getnodeaddressesresult-port":     "The port of the node",

	// GetNodeAddressesCmd help.
	"getnodeaddresses--synopsis": "Return known addresses which can potentially be used to find new nodes in the network",
	"getnodeaddresses-count":     "How many addresses to return. Limited to the smaller of 2500 or 23% of all known addresses",
	"getnodeaddresses--result0":  "List of node addresses",

	// GetPeerInfoResult help.
	"getpeerinforesult-id":             "A unique node ID",
	"getpeerinforesult-addr":           "The ip address and port of the peer",
	"getpeerinforesult-addrlocal":      "Local address",
	"getpeerinforesult-services":       "Services bitmask which represents the services supported by the peer",
	"getpeerinforesult-relaytxes":      "Peer has requested transactions be relayed to it",
	"getpeerinforesult-lastsend":       "Time the last message was received in seconds since 1 Jan 1970 GMT",
	"getpeerinforesult-lastrecv":       "Time the last message was sent in seconds since 1 Jan 1970 GMT",
	"getpeerinforesult-bytessent":      "Total bytes sent",
	"getpeerinforesult-bytesrecv":      "Total bytes received",
	"getpeerinforesult-conntime":       "Time the connection was made in seconds since 1 Jan 1970 GMT",
	"getpeerinforesult-timeoffset":     "The time offset of the peer",
	"getpeerinforesult-pingtime":       "Number of microseconds the last ping took",
	"getpeerinforesult-pingwait":       "Number of microseconds a queued ping has been waiting for a response",
	"getpeerinforesult-version":        "The protocol version of the peer",
	"getpeerinforesult-subver":         "The user agent of the peer",
	"getpeerinforesult-inbound":        "Whether or not the peer is an inbound connection",
	"getpeerinforesult-startingheight": "The latest block height the peer knew about when the connection was established",
	"getpeerinforesult-currentheight":  "The current height of the peer",
	"getpeerinforesult-banscore":       "The ban score",
	"getpeerinforesult-feefilter":      "The requested minimum fee a transaction must have to be announced to the peer",
	"getpeerinforesult-syncnode":       "Whether or not the peer is the sync peer",

	// GetPeerInfoCmd help.
	"getpeerinfo--synopsis": "Returns data about each connected network peer as an array of json objects.",

	// GetRawMempoolVerboseResult help.
	"getrawmempoolverboseresult-size":             "Transaction size in bytes",
	"getrawmempoolverboseresult-fee":              "Transaction fee in litecoins",
	"getrawmempoolverboseresult-time":             "Local time transaction entered pool in seconds since 1 Jan 1970 GMT",
	"getrawmempoolverboseresult-height":           "Block height when transaction entered the pool",
	"getrawmempoolverboseresult-startingpriority": "Priority when transaction entered the pool",
	"getrawmempoolverboseresult-currentpriority":  "Current priority",
	"getrawmempoolverboseresult-depends":          "Unconfirmed transactions used as inputs for this transaction",
	"getrawmempoolverboseresult-vsize":            "The virtual size of a transaction",
	"getrawmempoolverboseresult-weight":           "The transaction's weight (between vsize*4-3 and vsize*4)",

	// GetRawMempoolCmd help.
	"getrawmempool--synopsis":   "Returns information about all of the transactions currently in the memory pool.",
	"getrawmempool-verbose":     "Returns JSON object when true or an array of transaction hashes when false",
	"getrawmempool--condition0": "verbose=false",
	"getrawmempool--condition1": "verbose=true",
	"getrawmempool--result0":    "Array of transaction hashes",

	// GetRawTransactionCmd help.
	"getrawtransaction--synopsis":   "Returns information about a transaction given its hash.",
	"getrawtransaction-txid":        "The hash of the transaction",
	"getrawtransaction-verbose":     "Specifies the transaction is returned as a JSON object instead of a hex-encoded string",
	"getrawtransaction--condition0": "verbose=false",
	"getrawtransaction--condition1": "verbose=true",
	"getrawtransaction--result0":    "Hex-encoded bytes of the serialized transaction",

	// GetTxOutResult help.
	"gettxoutresult-bestblock":     "The block hash that contains the transaction output",
	"gettxoutresult-confirmations": "The number of confirmations",
	"gettxoutresult-value":         "The transaction amount in LTC",
	"gettxoutresult-scriptPubKey":  "The public key script used to pay coins as a JSON object",
	"gettxoutresult-version":       "The transaction version",
	"gettxoutresult-coinbase":      "Whether or not the transaction is a coinbase",

	// GetTxOutCmd help.
	"gettxout--synopsis":      "Returns information about an unspent transaction output.",
	"gettxout-txid":           "The hash of the transaction",
	"gettxout-vout":           "The index of the output",
	"gettxout-includemempool": "Include the mempool when true",

	// HelpCmd help.
	"help--synopsis":   "Returns a list of all commands or help for a specified command.",
	"help-command":     "The command to retrieve help for",
	"help--condition0": "no command provided",
	"help--condition1": "command specified",
	"help--result0":    "List of commands",
	"help--result1":    "Help for specified command",

	// PingCmd help.
	"ping--synopsis": "Queues a ping to be sent to each connected peer.\n" +
		"Ping times are provided by getpeerinfo via the pingtime and pingwait fields.",

	// SearchRawTransactionsCmd help.
	"searchrawtransactions--synopsis": "Returns raw data for transactions involving the passed address.\n" +
		"Returned transactions are pulled from both the database, and transactions currently in the mempool.\n" +
		"Transactions pulled from the mempool will have the 'confirmations' field set to 0.\n" +
		"Usage of this RPC requires the optional --addrindex flag to be activated, otherwise all responses will simply return with an error stating the address index has not yet been built.\n" +
		"Similarly, until the address index has caught up with the current best height, all requests will return an error response in order to avoid serving stale data.",
	"searchrawtransactions-address":     "The Litecoin address to search for",
	"searchrawtransactions-verbose":     "Specifies the transaction is returned as a JSON object instead of hex-encoded string",
	"searchrawtransactions--condition0": "verbose=0",
	"searchrawtransactions--condition1": "verbose=1",
	"searchrawtransactions-skip":        "The number of leading transactions to leave out of the final response",
	"searchrawtransactions-count":       "The maximum number of transactions to return",
	"searchrawtransactions-vinextra":    "Specify that extra data from previous output will be returned in vin",
	"searchrawtransactions-reverse":     "Specifies that the transactions should be returned in reverse chronological order",
	"searchrawtransactions-filteraddrs": "Address list.  Only inputs or outputs with matching address will be returned",
	"searchrawtransactions--result0":    "Hex-encoded serialized transaction",

	// SendRawTransactionCmd help.
	"sendrawtransaction--synopsis":    "Submits the serialized, hex-encoded transaction to the local peer and relays it to the network.",
	"sendrawtransaction-hextx":        "Serialized, hex-encoded signed transaction",
	"sendrawtransaction-feesetting":   "Whether or not to allow insanely high fees in litecoind < v0.19.0 or the max fee rate for litecoind v0.19.0 and later (ltcd does not yet implement this parameter, so it has no effect)",
	"sendrawtransaction--result0":     "The hash of the transaction",
	"allowhighfeesormaxfeerate-value": "Either the boolean value for the allowhighfees parameter in litecoind < v0.19.0 or the numerical value for the maxfeerate field in litecoind v0.19.0 and later",

	// SetGenerateCmd help.
	"setgenerate--synopsis":    "Set the server to generate coins (mine) or not.",
	"setgenerate-generate":     "Use true to enable generation, false to disable it",
	"setgenerate-genproclimit": "The number of processors (cores) to limit generation to or -1 for default",

	// SignMessageWithPrivKeyCmd help.
	"signmessagewithprivkey--synopsis": "Sign a message with the private key of an address",
	"signmessagewithprivkey-privkey":   "The private key to sign the message with",
	"signmessagewithprivkey-message":   "The message to create a signature of",
	"signmessagewithprivkey--result0":  "The signature of the message encoded in base 64",

	// StopCmd help.
	"stop--synopsis": "Shutdown ltcd.",
	"stop--result0":  "The string 'ltcd stopping.'",

	// SubmitBlockOptions help.
	"submitblockoptions-workid": "This parameter is currently ignored",

	// SubmitBlockCmd help.
	"submitblock--synopsis":   "Attempts to submit a new serialized, hex-encoded block to the network.",
	"submitblock-hexblock":    "Serialized, hex-encoded block",
	"submitblock-options":     "This parameter is currently ignored",
	"submitblock--condition0": "Block successfully submitted",
	"submitblock--condition1": "Block rejected",
	"submitblock--result1":    "The reason the block was rejected",

	// ValidateAddressResult help.
	"validateaddresschainresult-isvalid":         "Whether or not the address is valid",
	"validateaddresschainresult-address":         "The litecoin address (only when isvalid is true)",
	"validateaddresschainresult-isscript":        "If the key is a script",
	"validateaddresschainresult-iswitness":       "If the address is a witness address",
	"validateaddresschainresult-witness_version": "The version number of the witness program",
	"validateaddresschainresult-witness_program": "The hex value of the witness program",

	// ValidateAddressCmd help.
	"validateaddress--synopsis": "Verify an address is valid.",
	"validateaddress-address":   "Litecoin address to validate",

	// VerifyChainCmd help.
	"verifychain--synopsis": "Verifies the block chain database.\n" +
		"The actual checks performed by the checklevel parameter are implementation specific.\n" +
		"For ltcd this is:\n" +
		"checklevel=0 - Look up each block and ensure it can be loaded from the database.\n" +
		"checklevel=1 - Perform basic context-free sanity checks on each block.",
	"verifychain-checklevel": "How thorough the block verification is",
	"verifychain-checkdepth": "The number of blocks to check",
	"verifychain--result0":   "Whether or not the chain verified",

	// VerifyMessageCmd help.
	"verifymessage--synopsis": "Verify a signed message.",
	"verifymessage-address":   "The litecoin address to use for the signature",
	"verifymessage-signature": "The base-64 encoded signature provided by the signer",
	"verifymessage-message":   "The signed message",
	"verifymessage--result0":  "Whether or not the signature verified",

	// -------- Websocket-specific help --------

	// Session help.
	"session--synopsis":       "Return details regarding a websocket client's current connection session.",
	"sessionresult-sessionid": "The unique session ID for a client's websocket connection.",

	// NotifyBlocksCmd help.
	"notifyblocks--synopsis": "Request notifications for whenever a block is connected or disconnected from the main (best) chain.",

	// StopNotifyBlocksCmd help.
	"stopnotifyblocks--synopsis": "Cancel registered notifications for whenever a block is connected or disconnected from the main (best) chain.",

	// NotifyNewTransactionsCmd help.
	"notifynewtransactions--synopsis": "Send either a txaccepted or a txacceptedverbose notification when a new transaction is accepted into the mempool.",
	"notifynewtransactions-verbose":   "Specifies which type of notification to receive. If verbose is true, then the caller receives txacceptedverbose, otherwise the caller receives txaccepted",

	// StopNotifyNewTransactionsCmd help.
	"stopnotifynewtransactions--synopsis": "Stop sending either a txaccepted or a txacceptedverbose notification when a new transaction is accepted into the mempool.",

	// NotifyReceivedCmd help.
	"notifyreceived--synopsis": "Send a recvtx notification when a transaction added to mempool or appears in a newly-attached block contains a txout pkScript sending to any of the passed addresses.\n" +
		"Matching outpoints are automatically registered for redeemingtx notifications.",
	"notifyreceived-addresses": "List of address to receive notifications about",

	// StopNotifyReceivedCmd help.
	"stopnotifyreceived--synopsis": "Cancel registered receive notifications for each passed address.",
	"stopnotifyreceived-addresses": "List of address to cancel receive notifications for",

	// OutPoint help.
	"outpoint-hash":  "The hex-encoded bytes of the outpoint hash",
	"outpoint-index": "The index of the outpoint",

	// NotifySpentCmd help.
	"notifyspent--synopsis": "Send a redeemingtx notification when a transaction spending an outpoint appears in mempool (if relayed to this ltcd instance) and when such a transaction first appears in a newly-attached block.",
	"notifyspent-outpoints": "List of transaction outpoints to monitor.",

	// StopNotifySpentCmd help.
	"stopnotifyspent--synopsis": "Cancel registered spending notifications for each passed outpoint.",
	"stopnotifyspent-outpoints": "List of transaction outpoints to stop monitoring.",

	// LoadTxFilterCmd help.
	"loadtxfilter--synopsis": "Load, add to, or reload a websocket client's transaction filter for mempool transactions, new blocks and rescanblocks.",
	"loadtxfilter-reload":    "Load a new filter instead of adding data to an existing one",
	"loadtxfilter-addresses": "Array of addresses to add to the transaction filter",
	"loadtxfilter-outpoints": "Array of outpoints to add to the transaction filter",

	// Rescan help.
	"rescan--synopsis": "Rescan block chain for transactions to addresses.\n" +
		"When the endblock parameter is omitted, the rescan continues through the best block in the main chain.\n" +
		"Rescan results are sent as recvtx and redeemingtx notifications.\n" +
		"This call returns once the rescan completes.",
	"rescan-beginblock": "Hash of the first block to begin rescanning",
	"rescan-addresses":  "List of addresses to include in the rescan",
	"rescan-outpoints":  "List of transaction outpoints to include in the rescan",
	"rescan-endblock":   "Hash of final block to rescan",

	// RescanBlocks help.
	"rescanblocks--synopsis":   "Rescan blocks for transactions matching the loaded transaction filter.",
	"rescanblocks-blockhashes": "List of hashes to rescan.  Each next block must be a child of the previous.",
	"rescanblocks--result0":    "List of matching blocks.",

	// RescannedBlock help.
	"rescannedblock-hash":         "Hash of the matching block.",
	"rescannedblock-transactions": "List of matching transactions, serialized and hex-encoded.",

	// Uptime help.
	"uptime--synopsis": "Returns the total uptime of the server.",
	"uptime--result0":  "The number of seconds that the server has been running",

	// Version help.
	"version--synopsis":       "Returns the JSON-RPC API version (semver)",
	"version--result0--desc":  "Version objects keyed by the program or API name",
	"version--result0--key":   "Program or API name",
	"version--result0--value": "Object containing the semantic version",

	// VersionResult help.
	"versionresult-versionstring": "The JSON-RPC API version (semver)",
	"versionresult-major":         "The major component of the JSON-RPC API version",
	"versionresult-minor":         "The minor component of the JSON-RPC API version",
	"versionresult-patch":         "The patch component of the JSON-RPC API version",
	"versionresult-prerelease":    "Prerelease info about the current build",
	"versionresult-buildmetadata": "Metadata about the current build",
}

// rpcResultTypes specifies the result types that each RPC command can return.
// This information is used to generate the help.  Each result type must be a
// pointer to the type (or nil to indicate no return value).
var rpcResultTypes = map[string][]interface{}{
	"addnode":                nil,
	"createrawtransaction":   {(*string)(nil)},
	"debuglevel":             {(*string)(nil), (*string)(nil)},
	"decoderawtransaction":   {(*btcjson.TxRawDecodeResult)(nil)},
	"decodescript":           {(*btcjson.DecodeScriptResult)(nil)},
	"estimatefee":            {(*float64)(nil)},
	"generate":               {(*[]string)(nil)},
	"getaddednodeinfo":       {(*[]string)(nil), (*[]btcjson.GetAddedNodeInfoResult)(nil)},
	"getbestblock":           {(*btcjson.GetBestBlockResult)(nil)},
	"getbestblockhash":       {(*string)(nil)},
	"getblock":               {(*string)(nil), (*btcjson.GetBlockVerboseResult)(nil)},
	"getblockcount":          {(*int64)(nil)},
	"getblockhash":           {(*string)(nil)},
	"getblockheader":         {(*string)(nil), (*btcjson.GetBlockHeaderVerboseResult)(nil)},
	"getblocktemplate":       {(*btcjson.GetBlockTemplateResult)(nil), (*string)(nil), nil},
	"getblockchaininfo":      {(*btcjson.GetBlockChainInfoResult)(nil)},
	"getcfilter":             {(*string)(nil)},
	"getcfilterheader":       {(*string)(nil)},
	"getconnectioncount":     {(*int32)(nil)},
	"getcurrentnet":          {(*uint32)(nil)},
	"getdifficulty":          {(*float64)(nil)},
	"getgenerate":            {(*bool)(nil)},
	"gethashespersec":        {(*float64)(nil)},
	"getheaders":             {(*[]string)(nil)},
	"getinfo":                {(*btcjson.InfoChainResult)(nil)},
	"getmempoolinfo":         {(*btcjson.GetMempoolInfoResult)(nil)},
	"getmininginfo":          {(*btcjson.GetMiningInfoResult)(nil)},
	"getnettotals":           {(*btcjson.GetNetTotalsResult)(nil)},
	"getnetworkhashps":       {(*float64)(nil)},
	"getnodeaddresses":       {(*[]btcjson.GetNodeAddressesResult)(nil)},
	"getpeerinfo":            {(*[]btcjson.GetPeerInfoResult)(nil)},
	"getrawmempool":          {(*[]string)(nil), (*btcjson.GetRawMempoolVerboseResult)(nil)},
	"getrawtransaction":      {(*string)(nil), (*btcjson.TxRawResult)(nil)},
	"gettxout":               {(*btcjson.GetTxOutResult)(nil)},
	"node":                   nil,
	"help":                   {(*string)(nil), (*string)(nil)},
	"ping":                   nil,
	"searchrawtransactions":  {(*string)(nil), (*[]btcjson.SearchRawTransactionsResult)(nil)},
	"sendrawtransaction":     {(*string)(nil)},
	"setgenerate":            nil,
	"signmessagewithprivkey": {(*string)(nil)},
	"stop":                   {(*string)(nil)},
	"submitblock":            {nil, (*string)(nil)},
	"uptime":                 {(*int64)(nil)},
	"validateaddress":        {(*btcjson.ValidateAddressChainResult)(nil)},
	"verifychain":            {(*bool)(nil)},
	"verifymessage":          {(*bool)(nil)},
	"version":                {(*map[string]btcjson.VersionResult)(nil)},

	// Websocket commands.
	"loadtxfilter":              nil,
	"session":                   {(*btcjson.SessionResult)(nil)},
	"notifyblocks":              nil,
	"stopnotifyblocks":          nil,
	"notifynewtransactions":     nil,
	"stopnotifynewtransactions": nil,
	"notifyreceived":            nil,
	"stopnotifyreceived":        nil,
	"notifyspent":               nil,
	"stopnotifyspent":           nil,
	"rescan":                    nil,
	"rescanblocks":              {(*[]btcjson.RescannedBlock)(nil)},
}

// helpCacher provides a concurrent safe type that provides help and usage for
// the RPC server commands and caches the results for future calls.
type helpCacher struct {
	sync.Mutex
	usage      string
	methodHelp map[string]string
}

// rpcMethodHelp returns an RPC help string for the provided method.
//
// This function is safe for concurrent access.
func (c *helpCacher) rpcMethodHelp(method string) (string, error) {
	c.Lock()
	defer c.Unlock()

	// Return the cached method help if it exists.
	if help, exists := c.methodHelp[method]; exists {
		return help, nil
	}

	// Look up the result types for the method.
	resultTypes, ok := rpcResultTypes[method]
	if !ok {
		return "", errors.New("no result types specified for method " +
			method)
	}

	// Generate, cache, and return the help.
	help, err := btcjson.GenerateHelp(method, helpDescsEnUS, resultTypes...)
	if err != nil {
		return "", err
	}
	c.methodHelp[method] = help
	return help, nil
}

// rpcUsage returns one-line usage for all support RPC commands.
//
// This function is safe for concurrent access.
func (c *helpCacher) rpcUsage(includeWebsockets bool) (string, error) {
	c.Lock()
	defer c.Unlock()

	// Return the cached usage if it is available.
	if c.usage != "" {
		return c.usage, nil
	}

	// Generate a list of one-line usage for every command.
	usageTexts := make([]string, 0, len(rpcHandlers))
	for k := range rpcHandlers {
		usage, err := btcjson.MethodUsageText(k)
		if err != nil {
			return "", err
		}
		usageTexts = append(usageTexts, usage)
	}

	// Include websockets commands if requested.
	if includeWebsockets {
		for k := range wsHandlers {
			usage, err := btcjson.MethodUsageText(k)
			if err != nil {
				return "", err
			}
			usageTexts = append(usageTexts, usage)
		}
	}

	sort.Strings(usageTexts)
	c.usage = strings.Join(usageTexts, "\n")
	return c.usage, nil
}

// newHelpCacher returns a new instance of a help cacher which provides help and
// usage for the RPC server commands and caches the results for future calls.
func newHelpCacher() *helpCacher {
	return &helpCacher{
		methodHelp: make(map[string]string),
	}
}<|MERGE_RESOLUTION|>--- conflicted
+++ resolved
@@ -86,12 +86,8 @@
 	"scriptpubkeyresult-hex":       "Hex-encoded bytes of the script",
 	"scriptpubkeyresult-reqSigs":   "(DEPRECATED) The number of required signatures",
 	"scriptpubkeyresult-type":      "The type of the script (e.g. 'pubkeyhash')",
-<<<<<<< HEAD
-	"scriptpubkeyresult-addresses": "The litecoin addresses associated with this script",
-=======
-	"scriptpubkeyresult-address":   "The bitcoin address associated with this script (only if a well-defined address exists)",
-	"scriptpubkeyresult-addresses": "(DEPRECATED) The bitcoin addresses associated with this script",
->>>>>>> 80f5a0ff
+	"scriptpubkeyresult-address":   "The litecoin address associated with this script (only if a well-defined address exists)",
+	"scriptpubkeyresult-addresses": "(DEPRECATED) The litecoin addresses associated with this script",
 
 	// Vout help.
 	"vout-value":        "The amount in LTC",
@@ -113,12 +109,8 @@
 	"decodescriptresult-asm":       "Disassembly of the script",
 	"decodescriptresult-reqSigs":   "(DEPRECATED) The number of required signatures",
 	"decodescriptresult-type":      "The type of the script (e.g. 'pubkeyhash')",
-<<<<<<< HEAD
-	"decodescriptresult-addresses": "The litecoin addresses associated with this script",
-=======
-	"decodescriptresult-address":   "The bitcoin address associated with this script (only if a well-defined address exists)",
-	"decodescriptresult-addresses": "(DEPRECATED) The bitcoin addresses associated with this script",
->>>>>>> 80f5a0ff
+	"decodescriptresult-address":   "The litecoin address associated with this script (only if a well-defined address exists)",
+	"decodescriptresult-addresses": "(DEPRECATED) The litecoin addresses associated with this script",
 	"decodescriptresult-p2sh":      "The script hash for use in pay-to-script-hash transactions (only present if the provided redeem script is not already a pay-to-script-hash script)",
 
 	// DecodeScriptCmd help.
