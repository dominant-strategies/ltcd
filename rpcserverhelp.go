--- conflicted
+++ resolved
@@ -563,19 +563,11 @@
 	"searchrawtransactions--result0":    "Hex-encoded serialized transaction",
 
 	// SendRawTransactionCmd help.
-<<<<<<< HEAD
-	"sendrawtransaction--synopsis":     "Submits the serialized, hex-encoded transaction to the local peer and relays it to the network.",
-	"sendrawtransaction-hextx":         "Serialized, hex-encoded signed transaction",
-	"sendrawtransaction-allowhighfees": "Whether or not to allow insanely high fees (btcd does not yet implement this parameter, so it has no effect)",
-	"sendrawtransaction-maxfeerate":    "Used by litecoind on or after v0.19.0",
-	"sendrawtransaction--result0":      "The hash of the transaction",
-=======
 	"sendrawtransaction--synopsis":    "Submits the serialized, hex-encoded transaction to the local peer and relays it to the network.",
 	"sendrawtransaction-hextx":        "Serialized, hex-encoded signed transaction",
 	"sendrawtransaction-feesetting":   "Whether or not to allow insanely high fees in bitcoind < v0.19.0 or the max fee rate for bitcoind v0.19.0 and later (btcd does not yet implement this parameter, so it has no effect)",
 	"sendrawtransaction--result0":     "The hash of the transaction",
 	"allowhighfeesormaxfeerate-value": "Either the boolean value for the allowhighfees parameter in bitcoind < v0.19.0 or the numerical value for the maxfeerate field in bitcoind v0.19.0 and later",
->>>>>>> eaf0459f
 
 	// SetGenerateCmd help.
 	"setgenerate--synopsis":    "Set the server to generate coins (mine) or not.",
