// Copyright (c) 2016-2017 The btcsuite developers
// Use of this source code is governed by an ISC
// license that can be found in the LICENSE file.

package rpctest

import (
	"fmt"
	"io/ioutil"
	"net"
	"os"
	"path/filepath"
	"strconv"
	"sync"
	"sync/atomic"
	"testing"
	"time"

<<<<<<< HEAD
	"github.com/ltcsuite/ltcd/chaincfg"
	"github.com/ltcsuite/ltcd/chaincfg/chainhash"
	"github.com/ltcsuite/ltcd/ltcutil"
	"github.com/ltcsuite/ltcd/rpcclient"
	"github.com/ltcsuite/ltcd/wire"
=======
	"github.com/btcsuite/btcd/btcutil"
	"github.com/btcsuite/btcd/chaincfg"
	"github.com/btcsuite/btcd/chaincfg/chainhash"
	"github.com/btcsuite/btcd/rpcclient"
	"github.com/btcsuite/btcd/wire"
>>>>>>> 38331963
)

const (
	// These constants define the minimum and maximum p2p and rpc port
	// numbers used by a test harness.  The min port is inclusive while the
	// max port is exclusive.
	minPeerPort = 10000
	maxPeerPort = 35000
	minRPCPort  = maxPeerPort
	maxRPCPort  = 60000

	// BlockVersion is the default block version used when generating
	// blocks.
	BlockVersion = 4

	// DefaultMaxConnectionRetries is the default number of times we re-try
	// to connect to the node after starting it.
	DefaultMaxConnectionRetries = 20

	// DefaultConnectionRetryTimeout is the default duration we wait between
	// two connection attempts.
	DefaultConnectionRetryTimeout = 50 * time.Millisecond
)

var (
	// current number of active test nodes.
	numTestInstances = 0

	// testInstances is a private package-level slice used to keep track of
	// all active test harnesses. This global can be used to perform
	// various "joins", shutdown several active harnesses after a test,
	// etc.
	testInstances = make(map[string]*Harness)

	// Used to protest concurrent access to above declared variables.
	harnessStateMtx sync.RWMutex

	// ListenAddressGenerator is a function that is used to generate two
	// listen addresses (host:port), one for the P2P listener and one for
	// the RPC listener. This is exported to allow overwriting of the
	// default behavior which isn't very concurrency safe (just selecting
	// a random port can produce collisions and therefore flakes).
	ListenAddressGenerator = generateListeningAddresses

	// defaultNodePort is the start of the range for listening ports of
	// harness nodes. Ports are monotonically increasing starting from this
	// number and are determined by the results of nextAvailablePort().
	defaultNodePort uint32 = 8333

	// ListenerFormat is the format string that is used to generate local
	// listener addresses.
	ListenerFormat = "127.0.0.1:%d"

	// lastPort is the last port determined to be free for use by a new
	// node. It should be used atomically.
	lastPort uint32 = defaultNodePort
)

// HarnessTestCase represents a test-case which utilizes an instance of the
// Harness to exercise functionality.
type HarnessTestCase func(r *Harness, t *testing.T)

// Harness fully encapsulates an active ltcd process to provide a unified
// platform for creating rpc driven integration tests involving ltcd. The
// active ltcd node will typically be run in simnet mode in order to allow for
// easy generation of test blockchains.  The active ltcd process is fully
// managed by Harness, which handles the necessary initialization, and teardown
// of the process along with any temporary directories created as a result.
// Multiple Harness instances may be run concurrently, in order to allow for
// testing complex scenarios involving multiple nodes. The harness also
// includes an in-memory wallet to streamline various classes of tests.
type Harness struct {
	// ActiveNet is the parameters of the blockchain the Harness belongs
	// to.
	ActiveNet *chaincfg.Params

	// MaxConnRetries is the maximum number of times we re-try to connect to
	// the node after starting it.
	MaxConnRetries int

	// ConnectionRetryTimeout is the duration we wait between two connection
	// attempts.
	ConnectionRetryTimeout time.Duration

	Client      *rpcclient.Client
	BatchClient *rpcclient.Client
	node        *node
	handlers    *rpcclient.NotificationHandlers

	wallet *memWallet

	testNodeDir string
	nodeNum     int

	sync.Mutex
}

// New creates and initializes new instance of the rpc test harness.
// Optionally, websocket handlers and a specified configuration may be passed.
// In the case that a nil config is passed, a default configuration will be
// used. If a custom btcd executable is specified, it will be used to start the
// harness node. Otherwise a new binary is built on demand.
//
// NOTE: This function is safe for concurrent access.
func New(activeNet *chaincfg.Params, handlers *rpcclient.NotificationHandlers,
	extraArgs []string, customExePath string) (*Harness, error) {

	harnessStateMtx.Lock()
	defer harnessStateMtx.Unlock()

	// Add a flag for the appropriate network type based on the provided
	// chain params.
	switch activeNet.Net {
	case wire.MainNet:
		// No extra flags since mainnet is the default
	case wire.TestNet4:
		extraArgs = append(extraArgs, "--testnet")
	case wire.TestNet:
		extraArgs = append(extraArgs, "--regtest")
	case wire.SimNet:
		extraArgs = append(extraArgs, "--simnet")
	default:
		return nil, fmt.Errorf("rpctest.New must be called with one " +
			"of the supported chain networks")
	}

	testDir, err := baseDir()
	if err != nil {
		return nil, err
	}

	harnessID := strconv.Itoa(numTestInstances)
	nodeTestData, err := ioutil.TempDir(testDir, "harness-"+harnessID)
	if err != nil {
		return nil, err
	}

	certFile := filepath.Join(nodeTestData, "rpc.cert")
	keyFile := filepath.Join(nodeTestData, "rpc.key")
	if err := genCertPair(certFile, keyFile); err != nil {
		return nil, err
	}

	wallet, err := newMemWallet(activeNet, uint32(numTestInstances))
	if err != nil {
		return nil, err
	}

	miningAddr := fmt.Sprintf("--miningaddr=%s", wallet.coinbaseAddr)
	extraArgs = append(extraArgs, miningAddr)

	config, err := newConfig(
		"rpctest", certFile, keyFile, extraArgs, customExePath,
	)
	if err != nil {
		return nil, err
	}

	// Generate p2p+rpc listening addresses.
	config.listen, config.rpcListen = ListenAddressGenerator()

	// Create the testing node bounded to the simnet.
	node, err := newNode(config, nodeTestData)
	if err != nil {
		return nil, err
	}

	nodeNum := numTestInstances
	numTestInstances++

	if handlers == nil {
		handlers = &rpcclient.NotificationHandlers{}
	}

	// If a handler for the OnFilteredBlock{Connected,Disconnected} callback
	// callback has already been set, then create a wrapper callback which
	// executes both the currently registered callback and the mem wallet's
	// callback.
	if handlers.OnFilteredBlockConnected != nil {
		obc := handlers.OnFilteredBlockConnected
		handlers.OnFilteredBlockConnected = func(height int32, header *wire.BlockHeader, filteredTxns []*ltcutil.Tx) {
			wallet.IngestBlock(height, header, filteredTxns)
			obc(height, header, filteredTxns)
		}
	} else {
		// Otherwise, we can claim the callback ourselves.
		handlers.OnFilteredBlockConnected = wallet.IngestBlock
	}
	if handlers.OnFilteredBlockDisconnected != nil {
		obd := handlers.OnFilteredBlockDisconnected
		handlers.OnFilteredBlockDisconnected = func(height int32, header *wire.BlockHeader) {
			wallet.UnwindBlock(height, header)
			obd(height, header)
		}
	} else {
		handlers.OnFilteredBlockDisconnected = wallet.UnwindBlock
	}

	h := &Harness{
		handlers:               handlers,
		node:                   node,
		MaxConnRetries:         DefaultMaxConnectionRetries,
		ConnectionRetryTimeout: DefaultConnectionRetryTimeout,
		testNodeDir:            nodeTestData,
		ActiveNet:              activeNet,
		nodeNum:                nodeNum,
		wallet:                 wallet,
	}

	// Track this newly created test instance within the package level
	// global map of all active test instances.
	testInstances[h.testNodeDir] = h

	return h, nil
}

// SetUp initializes the rpc test state. Initialization includes: starting up a
// simnet node, creating a websockets client and connecting to the started
// node, and finally: optionally generating and submitting a testchain with a
// configurable number of mature coinbase outputs coinbase outputs.
//
// NOTE: This method and TearDown should always be called from the same
// goroutine as they are not concurrent safe.
func (h *Harness) SetUp(createTestChain bool, numMatureOutputs uint32) error {
	// Start the ltcd node itself. This spawns a new process which will be
	// managed
	if err := h.node.start(); err != nil {
		return err
	}
	if err := h.connectRPCClient(); err != nil {
		return err
	}

	h.wallet.Start()

	// Filter transactions that pay to the coinbase associated with the
	// wallet.
	filterAddrs := []ltcutil.Address{h.wallet.coinbaseAddr}
	if err := h.Client.LoadTxFilter(true, filterAddrs, nil); err != nil {
		return err
	}

	// Ensure ltcd properly dispatches our registered call-back for each new
	// block. Otherwise, the memWallet won't function properly.
	if err := h.Client.NotifyBlocks(); err != nil {
		return err
	}

	// Create a test chain with the desired number of mature coinbase
	// outputs.
	if createTestChain && numMatureOutputs != 0 {
		numToGenerate := (uint32(h.ActiveNet.CoinbaseMaturity) +
			numMatureOutputs)
		_, err := h.Client.Generate(numToGenerate)
		if err != nil {
			return err
		}
	}

	// Block until the wallet has fully synced up to the tip of the main
	// chain.
	_, height, err := h.Client.GetBestBlock()
	if err != nil {
		return err
	}
	ticker := time.NewTicker(time.Millisecond * 100)
	for range ticker.C {
		walletHeight := h.wallet.SyncedHeight()
		if walletHeight == height {
			break
		}
	}
	ticker.Stop()

	return nil
}

// tearDown stops the running rpc test instance.  All created processes are
// killed, and temporary directories removed.
//
// This function MUST be called with the harness state mutex held (for writes).
func (h *Harness) tearDown() error {
	if h.Client != nil {
		h.Client.Shutdown()
	}

	if h.BatchClient != nil {
		h.BatchClient.Shutdown()
	}

	if err := h.node.shutdown(); err != nil {
		return err
	}

	if err := os.RemoveAll(h.testNodeDir); err != nil {
		return err
	}

	delete(testInstances, h.testNodeDir)

	return nil
}

// TearDown stops the running rpc test instance. All created processes are
// killed, and temporary directories removed.
//
// NOTE: This method and SetUp should always be called from the same goroutine
// as they are not concurrent safe.
func (h *Harness) TearDown() error {
	harnessStateMtx.Lock()
	defer harnessStateMtx.Unlock()

	return h.tearDown()
}

// connectRPCClient attempts to establish an RPC connection to the created ltcd
// process belonging to this Harness instance. If the initial connection
// attempt fails, this function will retry h.maxConnRetries times, backing off
// the time between subsequent attempts. If after h.maxConnRetries attempts,
// we're not able to establish a connection, this function returns with an
// error.
func (h *Harness) connectRPCClient() error {
	var client, batchClient *rpcclient.Client
	var err error

	rpcConf := h.node.config.rpcConnConfig()
	batchConf := h.node.config.rpcConnConfig()
	batchConf.HTTPPostMode = true
	for i := 0; i < h.MaxConnRetries; i++ {
		fail := false
		if client == nil {
			if client, err = rpcclient.New(&rpcConf, h.handlers); err != nil {
				time.Sleep(time.Duration(i) * h.ConnectionRetryTimeout)
				fail = true
			}
		}
		if batchClient == nil {
			if batchClient, err = rpcclient.NewBatch(&batchConf); err != nil {
				time.Sleep(time.Duration(i) * h.ConnectionRetryTimeout)
				fail = true
			}
		}
		if !fail {
			break
		}
	}

	if client == nil || batchClient == nil {
		return fmt.Errorf("connection timeout")
	}

	h.Client = client
	h.wallet.SetRPCClient(client)
	h.BatchClient = batchClient
	return nil
}

// NewAddress returns a fresh address spendable by the Harness' internal
// wallet.
//
// This function is safe for concurrent access.
func (h *Harness) NewAddress() (ltcutil.Address, error) {
	return h.wallet.NewAddress()
}

// ConfirmedBalance returns the confirmed balance of the Harness' internal
// wallet.
//
// This function is safe for concurrent access.
func (h *Harness) ConfirmedBalance() ltcutil.Amount {
	return h.wallet.ConfirmedBalance()
}

// SendOutputs creates, signs, and finally broadcasts a transaction spending
// the harness' available mature coinbase outputs creating new outputs
// according to targetOutputs.
//
// This function is safe for concurrent access.
func (h *Harness) SendOutputs(targetOutputs []*wire.TxOut,
	feeRate ltcutil.Amount) (*chainhash.Hash, error) {

	return h.wallet.SendOutputs(targetOutputs, feeRate)
}

// SendOutputsWithoutChange creates and sends a transaction that pays to the
// specified outputs while observing the passed fee rate and ignoring a change
// output. The passed fee rate should be expressed in sat/b.
//
// This function is safe for concurrent access.
func (h *Harness) SendOutputsWithoutChange(targetOutputs []*wire.TxOut,
	feeRate ltcutil.Amount) (*chainhash.Hash, error) {

	return h.wallet.SendOutputsWithoutChange(targetOutputs, feeRate)
}

// CreateTransaction returns a fully signed transaction paying to the specified
// outputs while observing the desired fee rate. The passed fee rate should be
// expressed in satoshis-per-byte. The transaction being created can optionally
// include a change output indicated by the change boolean. Any unspent outputs
// selected as inputs for the crafted transaction are marked as unspendable in
// order to avoid potential double-spends by future calls to this method. If the
// created transaction is cancelled for any reason then the selected inputs MUST
// be freed via a call to UnlockOutputs. Otherwise, the locked inputs won't be
// returned to the pool of spendable outputs.
//
// This function is safe for concurrent access.
func (h *Harness) CreateTransaction(targetOutputs []*wire.TxOut,
	feeRate ltcutil.Amount, change bool) (*wire.MsgTx, error) {

	return h.wallet.CreateTransaction(targetOutputs, feeRate, change)
}

// UnlockOutputs unlocks any outputs which were previously marked as
// unspendabe due to being selected to fund a transaction via the
// CreateTransaction method.
//
// This function is safe for concurrent access.
func (h *Harness) UnlockOutputs(inputs []*wire.TxIn) {
	h.wallet.UnlockOutputs(inputs)
}

// RPCConfig returns the harnesses current rpc configuration. This allows other
// potential RPC clients created within tests to connect to a given test
// harness instance.
func (h *Harness) RPCConfig() rpcclient.ConnConfig {
	return h.node.config.rpcConnConfig()
}

// P2PAddress returns the harness' P2P listening address. This allows potential
// peers (such as SPV peers) created within tests to connect to a given test
// harness instance.
func (h *Harness) P2PAddress() string {
	return h.node.config.listen
}

// GenerateAndSubmitBlock creates a block whose contents include the passed
// transactions and submits it to the running simnet node. For generating
// blocks with only a coinbase tx, callers can simply pass nil instead of
// transactions to be mined. Additionally, a custom block version can be set by
// the caller. A blockVersion of -1 indicates that the current default block
// version should be used. An uninitialized time.Time should be used for the
// blockTime parameter if one doesn't wish to set a custom time.
//
// This function is safe for concurrent access.
func (h *Harness) GenerateAndSubmitBlock(txns []*ltcutil.Tx, blockVersion int32,
	blockTime time.Time) (*ltcutil.Block, error) {
	return h.GenerateAndSubmitBlockWithCustomCoinbaseOutputs(txns,
		blockVersion, blockTime, []wire.TxOut{})
}

// GenerateAndSubmitBlockWithCustomCoinbaseOutputs creates a block whose
// contents include the passed coinbase outputs and transactions and submits
// it to the running simnet node. For generating blocks with only a coinbase tx,
// callers can simply pass nil instead of transactions to be mined.
// Additionally, a custom block version can be set by the caller. A blockVersion
// of -1 indicates that the current default block version should be used. An
// uninitialized time.Time should be used for the blockTime parameter if one
// doesn't wish to set a custom time. The mineTo list of outputs will be added
// to the coinbase; this is not checked for correctness until the block is
// submitted; thus, it is the caller's responsibility to ensure that the outputs
// are correct. If the list is empty, the coinbase reward goes to the wallet
// managed by the Harness.
//
// This function is safe for concurrent access.
func (h *Harness) GenerateAndSubmitBlockWithCustomCoinbaseOutputs(
	txns []*ltcutil.Tx, blockVersion int32, blockTime time.Time,
	mineTo []wire.TxOut) (*ltcutil.Block, error) {

	h.Lock()
	defer h.Unlock()

	if blockVersion == -1 {
		blockVersion = BlockVersion
	}

	prevBlockHash, prevBlockHeight, err := h.Client.GetBestBlock()
	if err != nil {
		return nil, err
	}
	mBlock, err := h.Client.GetBlock(prevBlockHash)
	if err != nil {
		return nil, err
	}
	prevBlock := ltcutil.NewBlock(mBlock)
	prevBlock.SetHeight(prevBlockHeight)

	// Create a new block including the specified transactions
	newBlock, err := CreateBlock(prevBlock, txns, blockVersion,
		blockTime, h.wallet.coinbaseAddr, mineTo, h.ActiveNet)
	if err != nil {
		return nil, err
	}

	// Submit the block to the simnet node.
	if err := h.Client.SubmitBlock(newBlock, nil); err != nil {
		return nil, err
	}

	return newBlock, nil
}

// generateListeningAddresses is a function that returns two listener
// addresses with unique ports and should be used to overwrite rpctest's
// default generator which is prone to use colliding ports.
func generateListeningAddresses() (string, string) {
	return fmt.Sprintf(ListenerFormat, NextAvailablePort()),
		fmt.Sprintf(ListenerFormat, NextAvailablePort())
}

// NextAvailablePort returns the first port that is available for listening by
// a new node. It panics if no port is found and the maximum available TCP port
// is reached.
func NextAvailablePort() int {
	port := atomic.AddUint32(&lastPort, 1)
	for port < 65535 {
		// If there are no errors while attempting to listen on this
		// port, close the socket and return it as available. While it
		// could be the case that some other process picks up this port
		// between the time the socket is closed and it's reopened in
		// the harness node, in practice in CI servers this seems much
		// less likely than simply some other process already being
		// bound at the start of the tests.
		addr := fmt.Sprintf(ListenerFormat, port)
		l, err := net.Listen("tcp4", addr)
		if err == nil {
			err := l.Close()
			if err == nil {
				return int(port)
			}
		}
		port = atomic.AddUint32(&lastPort, 1)
	}

	// No ports available? Must be a mistake.
	panic("no ports available for listening")
}

// baseDir is the directory path of the temp directory for all rpctest files.
func baseDir() (string, error) {
	dirPath := filepath.Join(os.TempDir(), "ltcd", "rpctest")
	err := os.MkdirAll(dirPath, 0755)
	return dirPath, err
}<|MERGE_RESOLUTION|>--- conflicted
+++ resolved
@@ -16,19 +16,11 @@
 	"testing"
 	"time"
 
-<<<<<<< HEAD
 	"github.com/ltcsuite/ltcd/chaincfg"
 	"github.com/ltcsuite/ltcd/chaincfg/chainhash"
 	"github.com/ltcsuite/ltcd/ltcutil"
 	"github.com/ltcsuite/ltcd/rpcclient"
 	"github.com/ltcsuite/ltcd/wire"
-=======
-	"github.com/btcsuite/btcd/btcutil"
-	"github.com/btcsuite/btcd/chaincfg"
-	"github.com/btcsuite/btcd/chaincfg/chainhash"
-	"github.com/btcsuite/btcd/rpcclient"
-	"github.com/btcsuite/btcd/wire"
->>>>>>> 38331963
 )
 
 const (
@@ -76,7 +68,7 @@
 	// defaultNodePort is the start of the range for listening ports of
 	// harness nodes. Ports are monotonically increasing starting from this
 	// number and are determined by the results of nextAvailablePort().
-	defaultNodePort uint32 = 8333
+	defaultNodePort uint32 = 9333
 
 	// ListenerFormat is the format string that is used to generate local
 	// listener addresses.
