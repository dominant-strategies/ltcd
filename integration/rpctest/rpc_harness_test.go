--- conflicted
+++ resolved
@@ -14,19 +14,11 @@
 	"testing"
 	"time"
 
-<<<<<<< HEAD
 	"github.com/ltcsuite/ltcd/chaincfg"
 	"github.com/ltcsuite/ltcd/chaincfg/chainhash"
+	"github.com/ltcsuite/ltcd/ltcutil"
 	"github.com/ltcsuite/ltcd/txscript"
 	"github.com/ltcsuite/ltcd/wire"
-	"github.com/ltcsuite/ltcutil"
-=======
-	"github.com/btcsuite/btcd/chaincfg"
-	"github.com/btcsuite/btcd/chaincfg/chainhash"
-	"github.com/btcsuite/btcd/txscript"
-	"github.com/btcsuite/btcd/wire"
-	"github.com/btcsuite/btcd/btcutil"
->>>>>>> eaf0459f
 )
 
 func testSendOutputs(r *Harness, t *testing.T) {
@@ -84,13 +76,8 @@
 
 	// Next, generate a spend much greater than the block reward. This
 	// transaction should also have been mined properly.
-<<<<<<< HEAD
 	txid = genSpend(ltcutil.Amount(500 * ltcutil.SatoshiPerBitcoin))
-	blockHashes, err = r.Node.Generate(1)
-=======
-	txid = genSpend(btcutil.Amount(500 * btcutil.SatoshiPerBitcoin))
 	blockHashes, err = r.Client.Generate(1)
->>>>>>> eaf0459f
 	if err != nil {
 		t.Fatalf("unable to generate single block: %v", err)
 	}
