--- conflicted
+++ resolved
@@ -16,16 +16,11 @@
 	"testing"
 	"time"
 
-<<<<<<< HEAD
+	"github.com/ltcsuite/ltcd/blockchain"
 	"github.com/ltcsuite/ltcd/chaincfg"
+	"github.com/ltcsuite/ltcd/chaincfg/chainhash"
 	"github.com/ltcsuite/ltcd/integration/rpctest"
-=======
-	"github.com/btcsuite/btcd/blockchain"
-	"github.com/btcsuite/btcd/chaincfg"
-	"github.com/btcsuite/btcd/chaincfg/chainhash"
-	"github.com/btcsuite/btcd/integration/rpctest"
-	"github.com/btcsuite/btcd/rpcclient"
->>>>>>> eaf0459f
+	"github.com/ltcsuite/ltcd/rpcclient"
 )
 
 func testGetBestBlock(r *rpctest.Harness, t *testing.T) {
@@ -312,15 +307,10 @@
 	// In order to properly test scenarios on as if we were on mainnet,
 	// ensure that non-standard transactions aren't accepted into the
 	// mempool or relayed.
-<<<<<<< HEAD
-	ltcdCfg := []string{"--rejectnonstd"}
-	primaryHarness, err = rpctest.New(&chaincfg.SimNetParams, nil, ltcdCfg)
-=======
 	btcdCfg := []string{"--rejectnonstd"}
 	primaryHarness, err = rpctest.New(
 		&chaincfg.SimNetParams, nil, btcdCfg, "",
 	)
->>>>>>> eaf0459f
 	if err != nil {
 		fmt.Println("unable to create primary harness: ", err)
 		os.Exit(1)
