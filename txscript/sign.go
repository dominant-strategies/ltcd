--- conflicted
+++ resolved
@@ -7,19 +7,12 @@
 import (
 	"errors"
 
-<<<<<<< HEAD
-	"github.com/ltcsuite/ltcd/btcec"
+	"github.com/ltcsuite/ltcd/btcec/v2/ecdsa"
+
+	"github.com/ltcsuite/ltcd/btcec/v2"
 	"github.com/ltcsuite/ltcd/chaincfg"
+	"github.com/ltcsuite/ltcd/ltcutil"
 	"github.com/ltcsuite/ltcd/wire"
-	"github.com/ltcsuite/ltcutil"
-=======
-	"github.com/btcsuite/btcd/btcec/v2/ecdsa"
-
-	"github.com/btcsuite/btcd/btcec/v2"
-	"github.com/btcsuite/btcd/btcutil"
-	"github.com/btcsuite/btcd/chaincfg"
-	"github.com/btcsuite/btcd/wire"
->>>>>>> eaf0459f
 )
 
 // RawTxInWitnessSignature returns the serialized ECDA signature for the input
@@ -209,91 +202,17 @@
 	}
 }
 
-<<<<<<< HEAD
-// mergeScripts merges sigScript and prevScript assuming they are both
-// partial solutions for pkScript spending output idx of tx. class, addresses
-// and nrequired are the result of extracting the addresses from pkscript.
-// The return value is the best effort merging of the two scripts. Calling this
-// function with addresses, class and nrequired that do not match pkScript is
-// an error and results in undefined behaviour.
-func mergeScripts(chainParams *chaincfg.Params, tx *wire.MsgTx, idx int,
-	pkScript []byte, class ScriptClass, addresses []ltcutil.Address,
-	nRequired int, sigScript, prevScript []byte) []byte {
-
-	// TODO: the scripthash and multisig paths here are overly
-	// inefficient in that they will recompute already known data.
-	// some internal refactoring could probably make this avoid needless
-	// extra calculations.
-	switch class {
-	case ScriptHashTy:
-		// Remove the last push in the script and then recurse.
-		// this could be a lot less inefficient.
-		sigPops, err := parseScript(sigScript)
-		if err != nil || len(sigPops) == 0 {
-			return prevScript
-		}
-		prevPops, err := parseScript(prevScript)
-		if err != nil || len(prevPops) == 0 {
-			return sigScript
-		}
-
-		// assume that script in sigPops is the correct one, we just
-		// made it.
-		script := sigPops[len(sigPops)-1].data
-
-		// We already know this information somewhere up the stack.
-		class, addresses, nrequired, _ :=
-			ExtractPkScriptAddrs(script, chainParams)
-
-		// regenerate scripts.
-		sigScript, _ := unparseScript(sigPops)
-		prevScript, _ := unparseScript(prevPops)
-
-		// Merge
-		mergedScript := mergeScripts(chainParams, tx, idx, script,
-			class, addresses, nrequired, sigScript, prevScript)
-
-		// Reappend the script and return the result.
-		builder := NewScriptBuilder()
-		builder.AddOps(mergedScript)
-		builder.AddData(script)
-		finalScript, _ := builder.Script()
-		return finalScript
-	case MultiSigTy:
-		return mergeMultiSig(tx, idx, addresses, nRequired, pkScript,
-			sigScript, prevScript)
-
-	// It doesn't actually make sense to merge anything other than multiig
-	// and scripthash (because it could contain multisig). Everything else
-	// has either zero signature, can't be spent, or has a single signature
-	// which is either present or not. The other two cases are handled
-	// above. In the conflict case here we just assume the longest is
-	// correct (this matches behaviour of the reference implementation).
-	default:
-		if len(sigScript) > len(prevScript) {
-			return sigScript
-		}
-		return prevScript
-	}
-}
-
-=======
->>>>>>> eaf0459f
 // mergeMultiSig combines the two signature scripts sigScript and prevScript
 // that both provide signatures for pkScript in output idx of tx. addresses
 // and nRequired should be the results from extracting the addresses from
 // pkScript. Since this function is internal only we assume that the arguments
 // have come from other functions internally and thus are all consistent with
 // each other, behaviour is undefined if this contract is broken.
-<<<<<<< HEAD
-func mergeMultiSig(tx *wire.MsgTx, idx int, addresses []ltcutil.Address,
-=======
 //
 // NOTE: This function is only valid for version 0 scripts.  Since the function
 // does not accept a script version, the results are undefined for other script
 // versions.
-func mergeMultiSig(tx *wire.MsgTx, idx int, addresses []btcutil.Address,
->>>>>>> eaf0459f
+func mergeMultiSig(tx *wire.MsgTx, idx int, addresses []ltcutil.Address,
 	nRequired int, pkScript, sigScript, prevScript []byte) []byte {
 
 	// Nothing to merge if either the new or previous signature scripts are
@@ -416,7 +335,7 @@
 // does not accept a script version, the results are undefined for other script
 // versions.
 func mergeScripts(chainParams *chaincfg.Params, tx *wire.MsgTx, idx int,
-	pkScript []byte, class ScriptClass, addresses []btcutil.Address,
+	pkScript []byte, class ScriptClass, addresses []ltcutil.Address,
 	nRequired int, sigScript, prevScript []byte) []byte {
 
 	// TODO(oga) the scripthash and multisig paths here are overly
@@ -490,12 +409,7 @@
 type KeyClosure func(ltcutil.Address) (*btcec.PrivateKey, bool, error)
 
 // GetKey implements KeyDB by returning the result of calling the closure.
-<<<<<<< HEAD
-func (kc KeyClosure) GetKey(address ltcutil.Address) (*btcec.PrivateKey,
-	bool, error) {
-=======
-func (kc KeyClosure) GetKey(address btcutil.Address) (*btcec.PrivateKey, bool, error) {
->>>>>>> eaf0459f
+func (kc KeyClosure) GetKey(address ltcutil.Address) (*btcec.PrivateKey, bool, error) {
 	return kc(address)
 }
 
