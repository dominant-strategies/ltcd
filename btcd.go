--- conflicted
+++ resolved
@@ -88,14 +88,11 @@
 		defer pprof.StopCPUProfile()
 	}
 
-<<<<<<< HEAD
-	// Perform upgrades to ltcd as new versions require it.
-=======
 	// Write mem profile if requested.
 	if cfg.MemoryProfile != "" {
 		f, err := os.Create(cfg.MemoryProfile)
 		if err != nil {
-			btcdLog.Errorf("Unable to create memory profile: %v", err)
+			ltcdLog.Errorf("Unable to create memory profile: %v", err)
 			return err
 		}
 		defer f.Close()
@@ -103,8 +100,7 @@
 		defer runtime.GC()
 	}
 
-	// Perform upgrades to btcd as new versions require it.
->>>>>>> 80f5a0ff
+	// Perform upgrades to ltcd as new versions require it.
 	if err := doUpgrades(); err != nil {
 		ltcdLog.Errorf("%v", err)
 		return err
@@ -169,28 +165,28 @@
 		return err
 	})
 	if err != nil {
-		btcdLog.Errorf("%v", err)
+		ltcdLog.Errorf("%v", err)
 		return err
 	}
 	if beenPruned && cfg.Prune == 0 {
 		err = fmt.Errorf("--prune cannot be disabled as the node has been "+
 			"previously pruned. You must delete the files in the datadir: \"%s\" "+
 			"and sync from the beginning to disable pruning", cfg.DataDir)
-		btcdLog.Errorf("%v", err)
+		ltcdLog.Errorf("%v", err)
 		return err
 	}
 	if beenPruned && cfg.TxIndex {
 		err = fmt.Errorf("--txindex cannot be enabled as the node has been "+
 			"previously pruned. You must delete the files in the datadir: \"%s\" "+
 			"and sync from the beginning to enable the desired index", cfg.DataDir)
-		btcdLog.Errorf("%v", err)
+		ltcdLog.Errorf("%v", err)
 		return err
 	}
 	if beenPruned && cfg.AddrIndex {
 		err = fmt.Errorf("--addrindex cannot be enabled as the node has been "+
 			"previously pruned. You must delete the files in the datadir: \"%s\" "+
 			"and sync from the beginning to enable the desired index", cfg.DataDir)
-		btcdLog.Errorf("%v", err)
+		ltcdLog.Errorf("%v", err)
 		return err
 	}
 	// If we've previously been pruned and the cfindex isn't present, it means that the
@@ -202,7 +198,7 @@
 			"and sync from the beginning to enable the desired index. You may "+
 			"use the --nocfilters flag to start the node up without the compact "+
 			"filters", cfg.DataDir)
-		btcdLog.Errorf("%v", err)
+		ltcdLog.Errorf("%v", err)
 		return err
 	}
 	// If the user wants to disable the cfindex and is pruned or has enabled pruning, force
@@ -217,7 +213,7 @@
 			"index completely with the --dropcfindex flag and restart the node. " +
 			"To keep the compact filters, restart the node without the --nocfilters " +
 			"flag")
-		btcdLog.Errorf("%v", err)
+		ltcdLog.Errorf("%v", err)
 		return err
 	}
 
@@ -232,14 +228,14 @@
 		err = fmt.Errorf("--prune flag may not be given when the address index " +
 			"has been initialized. Please drop the address index with the " +
 			"--dropaddrindex flag before enabling pruning")
-		btcdLog.Errorf("%v", err)
+		ltcdLog.Errorf("%v", err)
 		return err
 	}
 	if cfg.Prune != 0 && indexers.TxIndexInitialized(db) {
 		err = fmt.Errorf("--prune flag may not be given when the transaction index " +
 			"has been initialized. Please drop the transaction index with the " +
 			"--droptxindex flag before enabling pruning")
-		btcdLog.Errorf("%v", err)
+		ltcdLog.Errorf("%v", err)
 		return err
 	}
 
