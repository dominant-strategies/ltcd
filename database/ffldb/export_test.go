--- conflicted
+++ resolved
@@ -11,13 +11,9 @@
 
 package ffldb
 
-<<<<<<< HEAD
-import "github.com/ltcsuite/ltcd/database"
-=======
 import (
-	"github.com/btcsuite/btcd/database"
+	"github.com/ltcsuite/ltcd/database"
 )
->>>>>>> 80f5a0ff
 
 // TstRunWithMaxBlockFileSize runs the passed function with the maximum allowed
 // file size for the database set to the provided value.  The value will be set
