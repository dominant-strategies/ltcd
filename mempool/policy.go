--- conflicted
+++ resolved
@@ -8,17 +8,10 @@
 	"fmt"
 	"time"
 
-<<<<<<< HEAD
 	"github.com/ltcsuite/ltcd/blockchain"
 	"github.com/ltcsuite/ltcd/ltcutil"
 	"github.com/ltcsuite/ltcd/txscript"
 	"github.com/ltcsuite/ltcd/wire"
-=======
-	"github.com/btcsuite/btcd/blockchain"
-	"github.com/btcsuite/btcd/btcutil"
-	"github.com/btcsuite/btcd/txscript"
-	"github.com/btcsuite/btcd/wire"
->>>>>>> 38331963
 )
 
 const (
@@ -293,13 +286,8 @@
 // finalized, conforming to more stringent size constraints, having scripts
 // of recognized forms, and not containing "dust" outputs (those that are
 // so small it costs more to process them than they are worth).
-<<<<<<< HEAD
-func checkTransactionStandard(tx *ltcutil.Tx, height int32,
+func CheckTransactionStandard(tx *ltcutil.Tx, height int32,
 	medianTimePast time.Time, minRelayTxFee ltcutil.Amount,
-=======
-func CheckTransactionStandard(tx *btcutil.Tx, height int32,
-	medianTimePast time.Time, minRelayTxFee btcutil.Amount,
->>>>>>> 38331963
 	maxTxVersion int32) error {
 
 	// The transaction must be a currently supported version.
