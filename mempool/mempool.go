--- conflicted
+++ resolved
@@ -142,16 +142,12 @@
 
 	// MinRelayTxFee defines the minimum transaction fee in BTC/kB to be
 	// considered a non-zero fee.
-<<<<<<< HEAD
 	MinRelayTxFee ltcutil.Amount
-=======
-	MinRelayTxFee btcutil.Amount
 
 	// RejectReplacement, if true, rejects accepting replacement
 	// transactions using the Replace-By-Fee (RBF) signaling policy into
 	// the mempool.
 	RejectReplacement bool
->>>>>>> 962a206e
 }
 
 // TxDesc is a descriptor containing a transaction in the mempool along with
@@ -580,12 +576,8 @@
 // chain.
 //
 // This function MUST be called with the mempool lock held (for reads).
-<<<<<<< HEAD
-func (mp *TxPool) checkPoolDoubleSpend(tx *ltcutil.Tx) error {
-=======
-func (mp *TxPool) checkPoolDoubleSpend(tx *btcutil.Tx) (bool, error) {
+func (mp *TxPool) checkPoolDoubleSpend(tx *ltcutil.Tx) (bool, error) {
 	var isReplacement bool
->>>>>>> 962a206e
 	for _, txIn := range tx.MsgTx().TxIn {
 		conflict, ok := mp.outpoints[txIn.PreviousOutPoint]
 		if !ok {
@@ -624,7 +616,7 @@
 // transactions we've already determined don't signal replacement.
 //
 // This function MUST be called with the mempool lock held (for reads).
-func (mp *TxPool) signalsReplacement(tx *btcutil.Tx,
+func (mp *TxPool) signalsReplacement(tx *ltcutil.Tx,
 	cache map[chainhash.Hash]struct{}) bool {
 
 	// If a cache was not provided, we'll initialize one now to use for the
@@ -670,16 +662,16 @@
 // transactions we've already determined ancestors of.
 //
 // This function MUST be called with the mempool lock held (for reads).
-func (mp *TxPool) txAncestors(tx *btcutil.Tx,
-	cache map[chainhash.Hash]map[chainhash.Hash]*btcutil.Tx) map[chainhash.Hash]*btcutil.Tx {
+func (mp *TxPool) txAncestors(tx *ltcutil.Tx,
+	cache map[chainhash.Hash]map[chainhash.Hash]*ltcutil.Tx) map[chainhash.Hash]*ltcutil.Tx {
 
 	// If a cache was not provided, we'll initialize one now to use for the
 	// recursive calls.
 	if cache == nil {
-		cache = make(map[chainhash.Hash]map[chainhash.Hash]*btcutil.Tx)
-	}
-
-	ancestors := make(map[chainhash.Hash]*btcutil.Tx)
+		cache = make(map[chainhash.Hash]map[chainhash.Hash]*ltcutil.Tx)
+	}
+
+	ancestors := make(map[chainhash.Hash]*ltcutil.Tx)
 	for _, txIn := range tx.MsgTx().TxIn {
 		parent, ok := mp.pool[txIn.PreviousOutPoint.Hash]
 		if !ok {
@@ -711,18 +703,18 @@
 // descendants of.
 //
 // This function MUST be called with the mempool lock held (for reads).
-func (mp *TxPool) txDescendants(tx *btcutil.Tx,
-	cache map[chainhash.Hash]map[chainhash.Hash]*btcutil.Tx) map[chainhash.Hash]*btcutil.Tx {
+func (mp *TxPool) txDescendants(tx *ltcutil.Tx,
+	cache map[chainhash.Hash]map[chainhash.Hash]*ltcutil.Tx) map[chainhash.Hash]*ltcutil.Tx {
 
 	// If a cache was not provided, we'll initialize one now to use for the
 	// recursive calls.
 	if cache == nil {
-		cache = make(map[chainhash.Hash]map[chainhash.Hash]*btcutil.Tx)
+		cache = make(map[chainhash.Hash]map[chainhash.Hash]*ltcutil.Tx)
 	}
 
 	// We'll go through all of the outputs of the transaction to determine
 	// if they are spent by any other mempool transactions.
-	descendants := make(map[chainhash.Hash]*btcutil.Tx)
+	descendants := make(map[chainhash.Hash]*ltcutil.Tx)
 	op := wire.OutPoint{Hash: *tx.Hash()}
 	for i := range tx.MsgTx().TxOut {
 		op.Index = uint32(i)
@@ -758,8 +750,8 @@
 // support.
 //
 // This function MUST be called with the mempool lock held (for reads).
-func (mp *TxPool) txConflicts(tx *btcutil.Tx) map[chainhash.Hash]*btcutil.Tx {
-	conflicts := make(map[chainhash.Hash]*btcutil.Tx)
+func (mp *TxPool) txConflicts(tx *ltcutil.Tx) map[chainhash.Hash]*ltcutil.Tx {
+	conflicts := make(map[chainhash.Hash]*ltcutil.Tx)
 	for _, txIn := range tx.MsgTx().TxIn {
 		conflict, ok := mp.outpoints[txIn.PreviousOutPoint]
 		if !ok {
@@ -839,8 +831,8 @@
 // went wrong.
 //
 // This function MUST be called with the mempool lock held (for reads).
-func (mp *TxPool) validateReplacement(tx *btcutil.Tx,
-	txFee int64) (map[chainhash.Hash]*btcutil.Tx, error) {
+func (mp *TxPool) validateReplacement(tx *ltcutil.Tx,
+	txFee int64) (map[chainhash.Hash]*ltcutil.Tx, error) {
 
 	// First, we'll make sure the set of conflicting transactions doesn't
 	// exceed the maximum allowed.
@@ -1198,7 +1190,7 @@
 
 	// If the transaction has any conflicts and we've made it this far, then
 	// we're processing a potential replacement.
-	var conflicts map[chainhash.Hash]*btcutil.Tx
+	var conflicts map[chainhash.Hash]*ltcutil.Tx
 	if isReplacement {
 		conflicts, err = mp.validateReplacement(tx, txFee)
 		if err != nil {
